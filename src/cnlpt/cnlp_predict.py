import logging
import numpy as np
import pandas as pd
import re
import csv
import tqdm
import inspect

from datasets import Dataset
from transformers.trainer_utils import EvalPrediction
from .cnlp_processors import tagging, relex, classification
from .cnlp_data import ClinicalNlpDataset
from typing import Dict, List, Tuple, Union, Iterable
from itertools import chain, groupby
from operator import itemgetter
from collections import defaultdict

logger = logging.getLogger(__name__)


def remove_newline(review):
    review = review.replace("&#039;", "'")
    review = review.replace("\n", " <cr> ")
    review = review.replace("\r", " <cr> ")
    review = review.replace("\t", " ")
    return review


def compute_disagreements(
    preds: np.ndarray,
    labels: np.ndarray,
    output_mode: str,
) -> np.ndarray:
    """
    Function that defines and computes the metrics used for each task.
    When adding a task definition to this file, add a branch to this
    function defining what its evaluation metric invocation should be.
    If the new task is a simple classification task, a sensible default
    is defined; falling back on this will trigger a warning.

    :param str task_name: the task name used to index into cnlp_processors
    :param numpy.ndarray preds: the predicted labels from the model
    :param numpy.ndarray labels: the true labels
    :rtype: typing.Dict[str, typing.Any]
    :return: a dictionary containing evaluation metrics
    """

    assert len(preds) == len(
        labels
    ), f"Predictions and labels have mismatched lengths {len(preds)} and {len(labels)}"
    if output_mode == classification:
        return classification_disagreements(preds=preds, labels=labels)
    elif output_mode == tagging:
        return tagging_disagreements(preds=preds, labels=labels)
    elif output_mode == relex:
        return relation_disagreements(
            preds=preds,
            labels=labels,
        )
    else:
        raise Exception("As yet unsupported task in cnlpt")


def classification_disagreements(preds: np.ndarray, labels: np.ndarray) -> np.ndarray:
    (indices,) = np.where(np.not_equal(preds, labels))
    return indices


def tagging_disagreements(preds: np.ndarray, labels: np.ndarray) -> np.ndarray:
    (indices,) = np.where([*map(any, np.not_equal(preds, labels))])
    return indices


def relation_disagreements(preds: np.ndarray, labels: np.ndarray) -> np.ndarray:
    (indices,) = np.where([*map(lambda s: s.any(), np.not_equal(preds, labels))])
    return indices


def process_prediction(
    task_names: List[str],
    output_fn: str,
    error_analysis: bool,
<<<<<<< HEAD
    task_to_label_packet: Dict[str, Tuple[np.ndarray, np.ndarray]],
=======
    output_prob: bool,
    task_to_label_packet: Dict[str, Tuple[np.ndarray, np.ndarray, np.ndarray]],
>>>>>>> aabc3f80
    task_to_label_boundaries: Dict[str, Tuple[int, int]],
    eval_dataset,
    task2labels: Dict[str, List[str]],
    output_mode: Dict[str, str],
):
    task_to_error_inds: Dict[str, np.ndarray] = defaultdict(lambda: np.array([]))
    if error_analysis:
        for task, label_packet in tqdm.tqdm(
            task_to_label_packet.items(), desc=f"computing disagreements"
        ):
<<<<<<< HEAD
            preds, labels = label_packet
=======
            preds, labels, prob_values = label_packet
>>>>>>> aabc3f80
            task_to_error_inds[task] = compute_disagreements(
                preds, labels, output_mode[task]
            )

        relevant_indices: Iterable[int] = set(
            map(int, chain.from_iterable(task_to_error_inds.values()))
        )

    else:
        relevant_indices = range(len(eval_dataset["text"]))

    classification_tasks = filter(
        lambda t: output_mode[t] == classification, task_names
    )

    tagging_tasks = filter(lambda t: output_mode[t] == tagging, task_names)

    relex_tasks = filter(lambda t: output_mode[t] == relex, task_names)

    # ordering in terms of ease of reading
    out_table = pd.DataFrame(
        columns=["text", *classification_tasks, *tagging_tasks, *relex_tasks],
        index=relevant_indices,
    )

    out_table["text"] = [eval_dataset["text"][index] for index in relevant_indices]
    out_table["text"] = out_table["text"].apply(remove_newline)

    out_table["text"] = out_table["text"].str.replace('"', "")
    out_table["text"] = out_table["text"].str.replace("//", "")
    out_table["text"] = out_table["text"].str.replace("\\", "")
    torch_labels = np.array(eval_dataset["label"])
    # task2labels = dataset.get_labels()
    # for task_label, error_inds in task_to_error_inds.items():
    for task_name, packet in tqdm.tqdm(
        task_to_label_packet.items(), desc="getting human readable labels"
    ):
<<<<<<< HEAD
        preds, labels = packet
=======
        preds, labels, prob_values = packet
        if not output_prob:
            prob_values = np.array([])
>>>>>>> aabc3f80
        task_labels = task2labels[task_name]
        error_inds = task_to_error_inds[task_name]
        target_inds = error_inds if len(error_inds) > 0 else relevant_indices
        out_table[task_name][target_inds] = get_output_list(
            error_analysis,
<<<<<<< HEAD
=======
            prob_values,
>>>>>>> aabc3f80
            task_name,
            task_labels,
            task_to_label_boundaries,
            preds,
            labels,
            output_mode,
            error_inds,
            torch_labels,
            out_table["text"],
        )
    out_table.to_csv(
        output_fn,
        sep="\t",
        index=True,
        header=True,
        quoting=csv.QUOTE_NONE,
        escapechar="\\",
    )


# might be more efficient to return a pd.Series or something for the
# assignment and populate it via a generator but for now just use a list
def get_output_list(
    error_analysis: bool,
<<<<<<< HEAD
=======
    prob_values: np.ndarray,
>>>>>>> aabc3f80
    pred_task: str,
    task_labels: List[str],
    task2boundaries: Dict[str, Tuple[int, int]],
    prediction: np.ndarray,
    labels: Union[None, np.ndarray],
    output_mode: Dict[str, str],
    error_inds: np.ndarray,
    torch_labels: np.ndarray,
    text_column: pd.Series,
) -> List[str]:
    if len(error_inds) > 0 and error_analysis:
        ground_truth = labels[error_inds].astype(int)
        task_prediction = prediction[error_inds].astype(int)
        all_torch_labels = torch_labels[error_inds].astype(int)
        text_samples = pd.Series(text_column[error_inds])
    else:
        ground_truth = labels.astype(int) if error_analysis else None
        task_prediction = prediction.astype(int)
        all_torch_labels = torch_labels.astype(int)
        text_samples = text_column
    task_type = output_mode[pred_task]
    # task_labels = task2labels[pred_task]
    # get the feeling this doesn't work for multiple tasks but we'll
    # probe those data structures when we run the code
    if task_type == classification:
        return get_classification_prints(
<<<<<<< HEAD
            pred_task, task_labels, ground_truth, task_prediction
=======
            pred_task, task_labels, ground_truth, task_prediction, prob_values
>>>>>>> aabc3f80
        )

    elif task_type == tagging:
        task_torch_labels = all_torch_labels
        if pred_task in task2boundaries.keys():
            labels_start, labels_end = task2boundaries[pred_task]
            task_torch_labels = all_torch_labels[:, :, labels_start:labels_end]
        return get_tagging_prints(
            pred_task,
            task_labels,
            ground_truth,
            task_prediction,
            task_torch_labels,
            text_samples,
        )
    elif task_type == relex:
        task_torch_labels = all_torch_labels
        if pred_task in task2boundaries.keys():
            labels_start, labels_end = task2boundaries[pred_task]
            task_torch_labels = all_torch_labels[:, :, labels_start:labels_end]
        return get_relex_prints(
            pred_task, task_labels, ground_truth, task_prediction, task_torch_labels
        )
    else:
        return len(error_inds) * ["UNSUPPORTED TASK TYPE"]


def get_classification_prints(
    task_name: str,
    classification_labels: List[str],
    ground_truths: Union[None, np.ndarray],
    task_predictions: np.ndarray,
<<<<<<< HEAD
=======
    prob_values: np.ndarray,
>>>>>>> aabc3f80
) -> List[str]:
    predicted_labels = [classification_labels[index] for index in task_predictions]

    def clean_string(gp: Tuple[str, str]) -> str:
        ground, predicted = gp
        if ground == predicted:
            return f"_no_{task_name}_error_"
        return f"Ground: {ground} , Predicted {predicted}"

<<<<<<< HEAD
    if ground_truths is not None:
        ground_strings = [classification_labels[index] for index in ground_truths]

        return [*map(clean_string, zip(ground_strings, predicted_labels))]
    return predicted_labels
=======
    pred_list = predicted_labels
    if ground_truths is not None:
        ground_strings = [classification_labels[index] for index in ground_truths]

        pred_list = [*map(clean_string, zip(ground_strings, predicted_labels))]

    if len(prob_values) == len(predicted_labels):
        return [
            f"{pred} , Probability {prob:.6f}"
            for pred, prob in zip(pred_list, prob_values)
        ]
    return pred_list
>>>>>>> aabc3f80


def get_tagging_prints(
    task_name: str,
    tagging_labels: List[str],
    ground_truths: Union[None, np.ndarray],
    task_predictions: np.ndarray,
    torch_labels: np.ndarray,
    text_samples: pd.Series,
) -> List[str]:
    resolved_predictions = task_predictions

    def flatten_dict(d):
        def tups(k, ls):
            return ((k, elem) for elem in ls)

        return chain.from_iterable(
            (((k, span) for k, span in tups(key, spans)) for key, spans in d.items())
        )

    def dict_to_str(d, tokens):
        return " , ".join(
            f'{key}: "{tokens[span[0]:span[1]]}"' for key, span in flatten_dict(d)
        )

    # since sometimes it's just
    # BIO with no suffixes and
    # we'll need to use the column name
    def get_ner_type(tag: str) -> str:
        elems = tag.split("-")
        if len(elems) > 1:
            return elems[-1].lower()
        return task_name.lower()

    def types2spans(
        raw_tag_inds: np.ndarray, token_ids: np.ndarray
    ) -> Dict[str, List[Tuple[int, int]]]:
        type2inds = defaultdict(list)

        # courtesy of https://stackoverflow.com/a/2154437
        def group_and_span(inds: List[int]) -> List[Tuple[int, int]]:
            ranges = []
            for k, g in groupby(enumerate(inds), lambda x: x[0] - x[1]):
                group = [*map(itemgetter(1), g)]
                # adjusted for python list slicing
                ranges.append((group[0], group[-1] + 1))
            return ranges

        raw_labels = [
            tagging_labels[label_idx]
            for label_idx in raw_tag_inds[np.where(token_ids.reshape(-1) != -100)]
        ]

        for index, raw_label in enumerate(raw_labels):
            if raw_label != "O":
                type2inds[get_ner_type(raw_label)].append(index)

        return {ner_type: group_and_span(inds) for ner_type, inds in type2inds.items()}

    def dictmerge(
        ground_dict: Dict[str, List[Tuple[int, int]]],
        pred_dict: Dict[str, List[Tuple[int, int]]],
    ) -> Dict[str, Dict[str, List[Tuple[int, int]]]]:
        disagreements: Dict[str, Dict[str, List[Tuple[int, int]]]] = defaultdict(
            lambda: defaultdict(list)
        )

        for key in {*ground_dict.keys(), *pred_dict.keys()}:
            ground_spans = ground_dict[key] if key in ground_dict.keys() else []

            pred_spans = pred_dict[key] if key in pred_dict.keys() else []

            ground_not_in_pred = [
                *filter(lambda span: span not in pred_spans, ground_spans)
            ]

            pred_not_in_ground = [
                *filter(lambda span: span not in ground_spans, pred_spans)
            ]
            disagreements["ground"][key].extend(ground_not_in_pred)

            disagreements["predicted"][key].extend(pred_not_in_ground)

        return disagreements

    def get_error_out_string(
        disagreements: Dict[str, Dict[str, List[Tuple[int, int]]]], instance: str
    ) -> str:
        instance_tokens = [*filter(None, instance.split())]

        ground_string = (
            dict_to_str(disagreements["ground"], instance_tokens)
            if "ground" in disagreements.keys()
            else ""
        )

        predicted_string = (
            dict_to_str(disagreements["predicted"], instance_tokens)
            if "predicted" in disagreements.keys()
            else ""
        )

        if len(ground_string) == 0 == len(predicted_string):
            return f"_no_{task_name.lower()}_errors_"

        return f"Ground : {ground_string} Predicted : {predicted_string}"

    def get_pred_out_string(
        type2spans: Dict[str, List[Tuple[int, int]]], instance: str
    ):
        instance_tokens = [*filter(None, instance.split())]

        return dict_to_str(type2spans, instance_tokens)

    pred_span_dictionaries = (
        types2spans(pred, torch_label)
        for pred, torch_label in zip(resolved_predictions, torch_labels)
    )
    if ground_truths is not None:
        ground_span_dictionaries = (
            types2spans(ground_truth, torch_label)
            for ground_truth, torch_label in zip(ground_truths, torch_labels)
        )
        disagreement_dicts = (
            dictmerge(ground_dictionary, pred_dictionary)
            for ground_dictionary, pred_dictionary in zip(
                ground_span_dictionaries, pred_span_dictionaries
            )
        )

        # returning list instead of generator since pandas needs that
        return [
            get_error_out_string(disagreements, instance)
            for disagreements, instance in zip(disagreement_dicts, text_samples)
        ]

    return [
        get_pred_out_string(type_2_pred_spans, instance)
        for type_2_pred_spans, instance in zip(pred_span_dictionaries, text_samples)
    ]


def get_relex_prints(
    task_name: str,
    relex_labels: List[str],
    ground_truths: Union[None, np.ndarray],
    task_predictions: np.ndarray,
    torch_labels: np.ndarray,
) -> List[str]:
    Cell = Tuple[int, int, int]

    resolved_predictions = task_predictions
    none_index = relex_labels.index("None") if "None" in relex_labels else -1

    # thought we'd filtered them out but apparently not
    def tuples_to_str(label_tuples: Iterable[Cell]):
        return [
            (row, col, relex_labels[label]) for row, col, label in sorted(label_tuples)
        ]

    def normalize_cells(
        raw_cells: np.ndarray, token_ids: np.ndarray
    ) -> Tuple[np.ndarray, np.ndarray]:
        # resolved_predictions[index]  shape is sent length x sent length
        # not the same shape insanity that we had for tagging

        (invalid_inds,) = np.where(np.diag(raw_cells) != -100)
        # just in case
        np.fill_diagonal(raw_cells, -100)

        np.fill_diagonal(token_ids, -100)
        # TODO find a more facile way to do the following two steps in numpy if possible
        reduced_matrix = np.array(
            [
                *filter(
                    len,
                    [
                        mat_row[np.where(token_row != -100)]
                        for mat_row, token_row in zip(raw_cells, token_ids)
                    ],
                )
            ]
        )

        # adding the diagonal back in...
        final_reduced_matrix = (
            np.array(
                [
                    np.insert(row, row_idx, none_index, axis=0)
                    for row_idx, row in enumerate(reduced_matrix)
                ]
            )
            if len(reduced_matrix) > 0
            else np.zeros((1, 1)) + none_index
        )

        assert final_reduced_matrix.shape[0] == final_reduced_matrix.shape[1]
        return invalid_inds, final_reduced_matrix

    def find_disagreements(
        ground_pair: Tuple[np.ndarray, np.ndarray],
        pred_pair: Tuple[np.ndarray, np.ndarray],
    ) -> Tuple[Iterable[Cell], Iterable[Cell], Iterable[Cell]]:
        invalid_ground_inds, ground_matrix = ground_pair

        _, pred_matrix = pred_pair

        disagreements = np.where(ground_matrix != pred_matrix)

        if len(ground_matrix) == 0 == len(pred_matrix) == len(invalid_ground_inds):
            return [], [], []

        bad_cells = (
            (
                (*i, j)
                for i, j in zip(
                    zip(invalid_ground_inds, invalid_ground_inds),
                    ground_matrix[invalid_ground_inds, invalid_ground_inds],
                )
            )
            if len(invalid_ground_inds) > 0
            else []
        )
        # nones will just clutter things up
        # and we will be able to infer disagreements on nones
        # from each other
        ground_cells = filter(
            lambda t: t[-1] != none_index,
            zip(*disagreements, ground_matrix[disagreements]),
        )

        pred_cells = filter(
            lambda t: t[-1] != none_index,
            zip(*disagreements, pred_matrix[disagreements]),
        )

        return bad_cells, ground_cells, pred_cells

    def to_error_string(
        bad_cells: Iterable[Cell],
        ground_cells: Iterable[Cell],
        pred_cells: Iterable[Cell],
    ) -> str:
        bad_cells_str = tuples_to_str(bad_cells)

        ground_cells_str = tuples_to_str(ground_cells)

        pred_cells_str = tuples_to_str(pred_cells)

        if len(ground_cells_str) == 0 == len(pred_cells_str):
            if len(bad_cells_str) > 0:
                return "INVALID RELATION LABELS : {bad_cells_str}"
            return f"_no_{task_name}_errors_"
        bad_out = (
            f"INVALID RELATION LABELS : {bad_cells_str} , "
            if len(bad_cells_str) > 0
            else ""
        )
        return f"{bad_out}Ground: {ground_cells_str} , Predicted : {pred_cells_str}"

    def to_pred_string(reduced_matrix: np.ndarray) -> str:
        non_none_inds = np.where(reduced_matrix != none_index)
        non_none_cell_tuples = zip(
            *non_none_inds, reduced_matrix[non_none_inds].astype(int)
        )
        return tuples_to_str(non_none_cell_tuples)

    normalized_pred_pairs = (
        normalize_cells(pred, torch_label)
        for pred, torch_label in zip(resolved_predictions, torch_labels)
    )
    if ground_truths is not None:
        normalized_ground_pairs = (
            normalize_cells(ground_truth, torch_label)
            for ground_truth, torch_label in zip(ground_truths, torch_labels)
        )
        disagreements = (
            find_disagreements(ground_pair, pred_pair)
            for ground_pair, pred_pair in zip(
                normalized_ground_pairs, normalized_pred_pairs
            )
        )

        return [
            to_error_string(bad_cells, ground_cells, pred_cells)
            for bad_cells, ground_cells, pred_cells in disagreements
        ]
    return [
        to_pred_string(reduced_pred_matrix)
        for _, reduced_pred_matrix in normalized_pred_pairs
    ]<|MERGE_RESOLUTION|>--- conflicted
+++ resolved
@@ -80,12 +80,8 @@
     task_names: List[str],
     output_fn: str,
     error_analysis: bool,
-<<<<<<< HEAD
-    task_to_label_packet: Dict[str, Tuple[np.ndarray, np.ndarray]],
-=======
     output_prob: bool,
     task_to_label_packet: Dict[str, Tuple[np.ndarray, np.ndarray, np.ndarray]],
->>>>>>> aabc3f80
     task_to_label_boundaries: Dict[str, Tuple[int, int]],
     eval_dataset,
     task2labels: Dict[str, List[str]],
@@ -96,11 +92,7 @@
         for task, label_packet in tqdm.tqdm(
             task_to_label_packet.items(), desc=f"computing disagreements"
         ):
-<<<<<<< HEAD
-            preds, labels = label_packet
-=======
             preds, labels, prob_values = label_packet
->>>>>>> aabc3f80
             task_to_error_inds[task] = compute_disagreements(
                 preds, labels, output_mode[task]
             )
@@ -119,7 +111,6 @@
     tagging_tasks = filter(lambda t: output_mode[t] == tagging, task_names)
 
     relex_tasks = filter(lambda t: output_mode[t] == relex, task_names)
-
     # ordering in terms of ease of reading
     out_table = pd.DataFrame(
         columns=["text", *classification_tasks, *tagging_tasks, *relex_tasks],
@@ -138,22 +129,15 @@
     for task_name, packet in tqdm.tqdm(
         task_to_label_packet.items(), desc="getting human readable labels"
     ):
-<<<<<<< HEAD
-        preds, labels = packet
-=======
         preds, labels, prob_values = packet
         if not output_prob:
             prob_values = np.array([])
->>>>>>> aabc3f80
         task_labels = task2labels[task_name]
         error_inds = task_to_error_inds[task_name]
         target_inds = error_inds if len(error_inds) > 0 else relevant_indices
         out_table[task_name][target_inds] = get_output_list(
             error_analysis,
-<<<<<<< HEAD
-=======
             prob_values,
->>>>>>> aabc3f80
             task_name,
             task_labels,
             task_to_label_boundaries,
@@ -178,10 +162,7 @@
 # assignment and populate it via a generator but for now just use a list
 def get_output_list(
     error_analysis: bool,
-<<<<<<< HEAD
-=======
     prob_values: np.ndarray,
->>>>>>> aabc3f80
     pred_task: str,
     task_labels: List[str],
     task2boundaries: Dict[str, Tuple[int, int]],
@@ -203,16 +184,9 @@
         all_torch_labels = torch_labels.astype(int)
         text_samples = text_column
     task_type = output_mode[pred_task]
-    # task_labels = task2labels[pred_task]
-    # get the feeling this doesn't work for multiple tasks but we'll
-    # probe those data structures when we run the code
     if task_type == classification:
         return get_classification_prints(
-<<<<<<< HEAD
-            pred_task, task_labels, ground_truth, task_prediction
-=======
             pred_task, task_labels, ground_truth, task_prediction, prob_values
->>>>>>> aabc3f80
         )
 
     elif task_type == tagging:
@@ -245,10 +219,7 @@
     classification_labels: List[str],
     ground_truths: Union[None, np.ndarray],
     task_predictions: np.ndarray,
-<<<<<<< HEAD
-=======
     prob_values: np.ndarray,
->>>>>>> aabc3f80
 ) -> List[str]:
     predicted_labels = [classification_labels[index] for index in task_predictions]
 
@@ -258,26 +229,21 @@
             return f"_no_{task_name}_error_"
         return f"Ground: {ground} , Predicted {predicted}"
 
-<<<<<<< HEAD
-    if ground_truths is not None:
-        ground_strings = [classification_labels[index] for index in ground_truths]
-
-        return [*map(clean_string, zip(ground_strings, predicted_labels))]
-    return predicted_labels
-=======
     pred_list = predicted_labels
     if ground_truths is not None:
         ground_strings = [classification_labels[index] for index in ground_truths]
 
         pred_list = [*map(clean_string, zip(ground_strings, predicted_labels))]
 
+    print("HERE")
+    print(prob_values.shape)
+    print(len(predicted_labels))
     if len(prob_values) == len(predicted_labels):
         return [
             f"{pred} , Probability {prob:.6f}"
             for pred, prob in zip(pred_list, prob_values)
         ]
     return pred_list
->>>>>>> aabc3f80
 
 
 def get_tagging_prints(
