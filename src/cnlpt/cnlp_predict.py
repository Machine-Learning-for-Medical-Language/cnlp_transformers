import logging
import re
from collections import defaultdict, deque
from itertools import chain, groupby
from operator import itemgetter
from typing import Dict, Iterable, List, Tuple, Union

import numpy as np
import pandas as pd
import tqdm
from transformers import EvalPrediction

from .cnlp_processors import classification, relex, tagging

logger = logging.getLogger(__name__)

Cell = Tuple[int, int, int]


def simple_softmax(x: list):
    """Softmax values for 1-D score array"""
    return np.exp(x) / np.sum(np.exp(x), axis=0)


def restructure_prediction(
    task_names: List[str],
    raw_prediction: EvalPrediction,
    max_seq_length: int,
    tagger: Dict[str, bool],
    relations: Dict[str, bool],
    output_prob: bool,
) -> Tuple[
    Dict[str, Tuple[np.ndarray, np.ndarray, np.ndarray]],
    Dict[str, Tuple[int, int]],
]:
    task_label_ind = 0

    # disagreement collection stuff for this scope
    task_label_to_boundaries: Dict[str, Tuple[int, int]] = {}
    task_label_to_label_packet: Dict[str, Tuple[np.ndarray, np.ndarray, np.ndarray]] = (
        {}
    )

    for task_ind, task_name in enumerate(task_names):
        preds, labels, pad, prob_values = structure_labels(
            raw_prediction,
            task_name,
            task_ind,
            task_label_ind,
            max_seq_length,
            tagger,
            relations,
            task_label_to_boundaries,
            output_prob,
        )
        task_label_ind += pad

        task_label_to_label_packet[task_name] = (preds, labels, prob_values)
    return (
        task_label_to_label_packet,
        task_label_to_boundaries,
    )


def structure_labels(
    p: EvalPrediction,
    task_name: str,
    task_ind: int,
    task_label_ind: int,
    max_seq_length: int,
    tagger: Dict[str, bool],
    relations: Dict[str, bool],
    task_label_to_boundaries: Dict[str, Tuple[int, int]],
    output_prob: bool,
) -> Tuple[np.ndarray, np.ndarray, int, np.ndarray]:
    # disagreement collection stuff for this scope

    pad = 0
    prob_values = np.ndarray([])
    labels = np.ndarray([])
    if tagger[task_name]:
        preds = np.argmax(p.predictions[task_ind], axis=2)
        # labels will be -100 where we don't need to tag
    elif relations[task_name]:
        preds = np.argmax(p.predictions[task_ind], axis=3)
    else:
        preds = np.argmax(p.predictions[task_ind], axis=1)
        if output_prob:
            prob_values = np.max(
                [simple_softmax(logits) for logits in p.predictions[task_ind]], axis=1
            )

    # for inference
    if not hasattr(p, "label_ids") or p.label_ids is None:
        return preds, np.array([]), pad, np.array([])
    if relations[task_name]:
        # relation labels
        labels = p.label_ids[
            :, :, task_label_ind : task_label_ind + max_seq_length
        ].squeeze()
        task_label_to_boundaries[task_name] = (
            task_label_ind,
            task_label_ind + max_seq_length,
        )
        pad = max_seq_length
    elif p.label_ids.ndim == 3:
        if tagger[task_name]:
            labels = p.label_ids[:, :, task_label_ind : task_label_ind + 1].squeeze()
        else:
            labels = p.label_ids[:, 0, task_label_ind].squeeze()
        task_label_to_boundaries[task_name] = (task_label_ind, task_label_ind + 1)
        pad = 1
    elif p.label_ids.ndim == 2:
        labels = p.label_ids[:, task_ind].squeeze()

    return preds, labels, pad, prob_values


def remove_newline(review):
    review = review.replace("&#039;", "'")
    review = review.replace("\n", " <cr> ")
    review = review.replace("\r", " <cr> ")
    review = review.replace("\t", " ")
    return review


def compute_disagreements(
    preds: np.ndarray,
    labels: np.ndarray,
    output_mode: str,
) -> np.ndarray:
    """
    Function that defines and computes the metrics used for each task.
    When adding a task definition to this file, add a branch to this
    function defining what its evaluation metric invocation should be.
    If the new task is a simple classification task, a sensible default
    is defined; falling back on this will trigger a warning.

    :param str task_name: the task name used to index into cnlp_processors
    :param numpy.ndarray preds: the predicted labels from the model
    :param numpy.ndarray labels: the true labels
    :rtype: typing.Dict[str, typing.Any]
    :return: a dictionary containing evaluation metrics
    """

    assert len(preds) == len(
        labels
    ), f"Predictions and labels have mismatched lengths {len(preds)} and {len(labels)}"
    if output_mode == classification:
        return classification_disagreements(preds=preds, labels=labels)
    elif output_mode == tagging:
        return tagging_disagreements(preds=preds, labels=labels)
    elif output_mode == relex:
        return relation_disagreements(
            preds=preds,
            labels=labels,
        )
    else:
        raise Exception("As yet unsupported task in cnlpt")


def classification_disagreements(preds: np.ndarray, labels: np.ndarray) -> np.ndarray:
    (indices,) = np.where(np.not_equal(preds, labels))
    return indices


def tagging_disagreements(preds: np.ndarray, labels: np.ndarray) -> np.ndarray:
    (indices,) = np.where([any(neqs) for neqs in np.not_equal(preds, labels)])
    return indices


def relation_disagreements(preds: np.ndarray, labels: np.ndarray) -> np.ndarray:
    (indices,) = np.where([neqs.any() for neqs in np.not_equal(preds, labels)])
    return indices


def process_prediction(
    task_names: List[str],
    error_analysis: bool,
    output_prob: bool,
    character_level: bool,
    task_to_label_packet: Dict[str, Tuple[np.ndarray, np.ndarray, np.ndarray]],
    eval_dataset,
    task_to_label_space: Dict[str, List[str]],
    output_mode: Dict[str, str],
) -> pd.DataFrame:
    task_to_error_inds: Dict[str, np.ndarray] = defaultdict(lambda: np.array([]))
    if error_analysis:
        for task, label_packet in tqdm.tqdm(
            task_to_label_packet.items(), desc="computing disagreements"
        ):
            preds, labels, prob_values = label_packet
            task_to_error_inds[task] = compute_disagreements(
                preds, labels, output_mode[task]
            )

        relevant_indices: Iterable[int] = {
            int(i) for i in chain.from_iterable(task_to_error_inds.values())
        }

    else:
        relevant_indices = range(len(eval_dataset["text"]))

    classification_tasks = (
        task_name
        for task_name in task_names
        if output_mode[task_name] == classification
    )

    tagging_tasks = (
        task_name for task_name in task_names if output_mode[task_name] == tagging
    )

    relex_tasks = (
        task_name for task_name in task_names if output_mode[task_name] == relex
    )

    # ordering in terms of ease of reading
    out_table = pd.DataFrame(
        columns=["text", *classification_tasks, *tagging_tasks, *relex_tasks],
        index=relevant_indices,
    )

    if len(relevant_indices) < len(eval_dataset["text"]):
        out_table["text"] = [eval_dataset["text"][index] for index in relevant_indices]
    else:
        out_table["text"] = list(eval_dataset["text"])
    out_table["text"] = out_table["text"].apply(remove_newline)

    out_table["text"] = out_table["text"].str.replace('"', "")
    out_table["text"] = out_table["text"].str.replace("//", "")
    out_table["text"] = out_table["text"].str.replace("\\", "")
    word_ids = eval_dataset["word_ids"]
    for task_name, packet in tqdm.tqdm(
        task_to_label_packet.items(), desc="getting human readable labels"
    ):
        preds, labels, prob_values = packet
        if not output_prob:
            prob_values = np.array([])
        task_labels = task_to_label_space[task_name]
        error_inds = task_to_error_inds[task_name]
        result_series = get_outputs(
            error_analysis=error_analysis,
            character_level=character_level,
            prob_values=prob_values,
            pred_task=task_name,
            task_labels=task_labels,
            prediction=preds,
            labels=labels,
            output_mode=output_mode,
            error_inds=error_inds,
            word_ids=word_ids,
            text_column=out_table["text"],
        )
        if len(error_inds) > 0:
            out_table[task_name][error_inds] = result_series
        else:
            out_table[task_name] = result_series
        return out_table


# might be more efficient to return a pd.Series or something for the
# assignment and populate it via a generator but for now just use a list
def get_outputs(
    error_analysis: bool,
    character_level: bool,
    prob_values: np.ndarray,
    pred_task: str,
    task_labels: List[str],
    prediction: np.ndarray,
    labels: np.ndarray,
    output_mode: Dict[str, str],
    error_inds: np.ndarray,
    word_ids: List[List[Union[None, int]]],
    text_column: pd.Series,
<<<<<<< HEAD
) -> List[str]:
    if len(error_inds) > 0 and error_analysis:
        relevant_prob_values = (
            prob_values[error_inds]
            if output_mode[pred_task] == classification and len(prob_values) > 0
            else prob_values
        )
        ground_truth = labels[error_inds].astype(int)
        task_prediction = prediction[error_inds].astype(int)
        all_torch_labels = torch_labels[error_inds].astype(int)
        text_samples = pd.Series(text_column[error_inds])
=======
) -> pd.Series:
    if len(labels) > 0:
        if len(error_inds) > 0 and error_analysis:
            relevant_prob_values = (
                prob_values[error_inds]
                if output_mode[pred_task] == classification and len(prob_values) > 0
                else prob_values
            )
            ground_truth = labels[error_inds].astype(int)
            task_prediction = prediction[error_inds].astype(int)
            text_samples = pd.Series(text_column[error_inds])
        else:
            relevant_prob_values = prob_values
            ground_truth = labels.astype(int)
            task_prediction = prediction.astype(int)
>>>>>>> 3b1ede61
    else:
        relevant_prob_values = np.ndarray([])
        ground_truth = None
        task_prediction = prediction.astype(int)
    text_samples = text_column
    task_type = output_mode[pred_task]
    if task_type == classification:
        return get_classification_prints(
            pred_task, task_labels, ground_truth, task_prediction, relevant_prob_values
        )

    elif task_type == tagging:
        return get_tagging_prints(
            character_level,
            pred_task,
            task_labels,
            ground_truth,
            task_prediction,
            text_samples,
            word_ids,
        )
    elif task_type == relex:
        return get_relex_prints(
            pred_task, task_labels, ground_truth, task_prediction, word_ids
        )
    else:
        pd.Series("UNSUPPORTED TASK TYPE" for _ in error_inds)


def get_classification_prints(
    task_name: str,
    classification_labels: List[str],
    ground_truths: Union[None, np.ndarray],
    task_predictions: np.ndarray,
    prob_values: np.ndarray,
) -> pd.Series:
    predicted_labels = (classification_labels[index] for index in task_predictions)

    def clean_string(gp: Tuple[str, str]) -> str:
        ground, predicted = gp
        if ground == predicted:
            return f"_no_{task_name}_error_"
        return f"Ground: {ground} , Predicted: {predicted}"

    pred_list = predicted_labels
    if ground_truths is not None:
        ground_strings = [classification_labels[index] for index in ground_truths]

        pred_list = (clean_string(gp) for gp in zip(ground_strings, predicted_labels))

    if len(prob_values) > 0:
        return pd.Series(
            f"{pred} , Probability {prob:.6f}"
            for pred, prob in zip(pred_list, prob_values)
        )
    return pd.Series(pred_list)


def get_tagging_prints(
    character_level: bool,
    task_name: str,
    tagging_labels: List[str],
    ground_truths: Union[None, np.ndarray],
    task_predictions: np.ndarray,
    text_samples: pd.Series,
    word_ids: List[List[Union[None, int]]],
) -> pd.Series:
    resolved_predictions = task_predictions

    # to save ourselves the branch instructions
    # in all the nested functions
    get_tokens = lambda _: []
    token_sep = ""  # default since typesystem doesn't like the None
    if character_level:
        get_tokens = lambda inst: [token for token in inst if token is not None]
    else:
        get_tokens = lambda inst: [char for char in inst.split() if char is not None]
        token_sep = " "

    def flatten_dict(
        d: Dict[str, Iterable[Tuple[int, int]]]
    ) -> Iterable[Tuple[str, Tuple[int, int]]]:
        def tups(
            k: str, ls: Iterable[Tuple[int, int]]
        ) -> Iterable[Tuple[str, Tuple[int, int]]]:
            return ((k, elem) for elem in ls)

        return chain.from_iterable(
            (((k, span) for k, span in tups(key, spans)) for key, spans in d.items())
        )

    def dict_to_str(
        d: Dict[str, Iterable[Tuple[int, int]]], tokens: Iterable[str]
    ) -> str:
        result = " , ".join(
            f'{key}: "{token_sep.join(tokens[span[0]:span[1]])}"'
            for key, span in flatten_dict(d)
        )
        return result

    # def group_and_span(inds: List[int]) -> Iterable[Tuple[int, int]]:
    #     ranges = deque()
    #     for _, group in groupby(enumerate(inds), lambda x: x[0] - x[1]):
    #         index_group = [g[1] for g in group]
    #         # adjusted for python list conventions
    #         ranges.append((index_group[0], index_group[-1] + 1))
    #     return ranges

    # since sometimes it's just
    # BIO with no suffixes and
    # we'll need to use the column name
    def get_ner_type(tag: str) -> str:
        elems = tag.split("-")
        if len(elems) > 1:
            return elems[-1].lower()
        return task_name.lower()

    # NER model output tags without NER task info (e.g. B-fxno -> B)
    def get_partitions(annotation: List[str]) -> str:
        return "".join(tag[0].upper() for tag in annotation)

    def process_labels(annotation: str) -> Iterable[Tuple[int, int]]:
        span_begin, span_end = 0, 0
        indices = deque()
        partitions = get_partitions(annotation)
        # Group B's individually as well as B's followed by
        # any nummber of I's, e.g.
        # OOOOOOBBBBBBBIIIIBIBIBI
        # -> OOOOOO B B B B B B BIIII BI BI BI
        for span in filter(None, re.split(r"(BI*)", partitions)):
            span_end = len(span) + span_begin - 1
            if span[0] == "B":
                # Get indices in list/string of each span
                # which describes a mention
                indices.append((span_begin, span_end + 1))
            span_begin = span_end + 1
        return indices

    def types_to_spans(raw_tag_inds: np.ndarray, word_ids: List[Union[None, int]]):
        relevant_token_ids_and_tags = [
            (word_id, tag)
            for word_id, tag in zip(word_ids, raw_tag_inds)
            if word_id is not None
        ]
        relevant_token_ids_and_tags = [
            next(group)
            for _, group in groupby(relevant_token_ids_and_tags, key=lambda s: s[0])
        ]

        raw_labels = [tagging_labels[tag] for _, tag in relevant_token_ids_and_tags]
        raw_spans = process_labels(raw_labels)
        span_tuples = [(get_ner_type(raw_labels[tup[0]]), tup) for tup in raw_spans]
        type_to_spans = {
            ner_type: [g[1] for g in group]
            for ner_type, group in groupby(
                sorted(span_tuples, key=itemgetter(0)), key=itemgetter(0)
            )
        }
        return type_to_spans

    def dictmerge(
        ground_dict: Dict[str, List[Tuple[int, int]]],
        pred_dict: Dict[str, List[Tuple[int, int]]],
    ) -> Dict[str, Dict[str, List[Tuple[int, int]]]]:
        disagreements: Dict[str, Dict[str, List[Tuple[int, int]]]] = defaultdict(
            lambda: defaultdict(list)
        )

        for key in {*ground_dict.keys(), *pred_dict.keys()}:
            ground_spans = ground_dict[key] if key in ground_dict.keys() else []

            pred_spans = pred_dict[key] if key in pred_dict.keys() else []

            ground_not_in_pred = [
                span for span in ground_spans if span not in pred_spans
            ]

            pred_not_in_ground = [
                span for span in pred_spans if span not in ground_spans
            ]

            disagreements["ground"][key].extend(ground_not_in_pred)

            disagreements["predicted"][key].extend(pred_not_in_ground)

        return disagreements

    def get_error_out_string(
        disagreements: Dict[str, Dict[str, List[Tuple[int, int]]]], instance: str
    ) -> str:
        instance_tokens = get_tokens(instance)
        ground_string = (
            dict_to_str(disagreements["ground"], instance_tokens)
            if "ground" in disagreements.keys()
            else ""
        )

        predicted_string = (
            dict_to_str(disagreements["predicted"], instance_tokens)
            if "predicted" in disagreements.keys()
            else ""
        )

        if len(ground_string) == 0 == len(predicted_string):
            return f"_no_{task_name.lower()}_errors_"

        return f"Ground: {ground_string} Predicted: {predicted_string}"

    def get_pred_out_string(
        type_to_spans: Dict[str, List[Tuple[int, int]]], instance: str
    ):
        instance_tokens = get_tokens(instance)
        result = dict_to_str(type_to_spans, instance_tokens)
        return result

    pred_span_dictionaries = (
        types_to_spans(pred, word_id_ls)
        for pred, word_id_ls in zip(resolved_predictions, word_ids)
    )
    if ground_truths is not None:
        ground_span_dictionaries = (
            types_to_spans(ground_truth, word_id_ls)
            for ground_truth, word_id_ls in zip(ground_truths, word_ids)
        )
        disagreement_dicts = (
            dictmerge(ground_dictionary, pred_dictionary)
            for ground_dictionary, pred_dictionary in zip(
                ground_span_dictionaries, pred_span_dictionaries
            )
        )

        return pd.Series(
            get_error_out_string(disagreements, instance)
            for disagreements, instance in zip(disagreement_dicts, text_samples)
        )

    return pd.Series(
        get_pred_out_string(type_to_pred_spans, instance)
        for type_to_pred_spans, instance in zip(pred_span_dictionaries, text_samples)
    )


def get_relex_prints(
    task_name: str,
    relex_labels: List[str],
    ground_truths: Union[None, np.ndarray],
    task_predictions: np.ndarray,
    word_ids: List[List[Union[None, int]]],
) -> pd.Series:
    resolved_predictions = task_predictions
    none_index = relex_labels.index("None") if "None" in relex_labels else -1

    # thought we'd filtered them out but apparently not
    def tuples_to_str(label_tuples: Iterable[Cell]) -> str:
        return " ".join(
            f"( {row}, {col}, {relex_labels[label]} )"
            for row, col, label in sorted(label_tuples)
        )

    def normalize_cells(
        raw_cells: np.ndarray, token_ids: List[Union[None, int]]
    ) -> Tuple[np.ndarray, np.ndarray]:
        (invalid_inds,) = np.where(np.diag(raw_cells) != -100)
        # just in case

        word_ids_and_indices = [
            (index, word_id)
            for index, word_id in enumerate(token_ids)
            if word_id is not None
        ]

        wordpeice_collapsed = (
            next(group)
            for _, group in groupby(word_ids_and_indices, key=lambda s: s[1])
        )

        relevant_indices_iter, _ = zip(*wordpeice_collapsed)

        relevant_indices_ls = list(relevant_indices_iter)

        reduced_matrix = np.array(
            [raw_cells[index][relevant_indices_ls] for index in relevant_indices_ls]
        )

        np.fill_diagonal(reduced_matrix, none_index)

        assert (
            reduced_matrix.shape[0] == reduced_matrix.shape[1]
        ), f"reduced matrix shape: {reduced_matrix.shape}"

        assert -100 not in reduced_matrix, f"final matrix contents: {reduced_matrix}"

        return invalid_inds, reduced_matrix

    def find_disagreements(
        ground_pair: Tuple[np.ndarray, np.ndarray],
        pred_pair: Tuple[np.ndarray, np.ndarray],
    ) -> Tuple[Iterable[Cell], Iterable[Cell], Iterable[Cell]]:
        invalid_ground_inds, ground_matrix = ground_pair

        _, pred_matrix = pred_pair

        disagreements = np.where(ground_matrix != pred_matrix)

        if len(ground_matrix) == 0 == len(pred_matrix) == len(invalid_ground_inds):
            return [], [], []

        bad_cells = (
            (
                (*i, j)
                for i, j in zip(
                    zip(invalid_ground_inds, invalid_ground_inds),
                    ground_matrix[invalid_ground_inds, invalid_ground_inds],
                )
            )
            if len(invalid_ground_inds) > 0
            else []
        )
        # nones will just clutter things up
        # and we will be able to infer disagreements on nones
        # from each other
        ground_cells = (
            cell
            for cell in zip(*disagreements, ground_matrix[disagreements])
            if cell[-1] != none_index
        )

        pred_cells = (
            cell
            for cell in zip(*disagreements, pred_matrix[disagreements])
            if cell[-1] != none_index
        )

        return bad_cells, ground_cells, pred_cells

    def to_error_string(
        bad_cells: Iterable[Cell],
        ground_cells: Iterable[Cell],
        pred_cells: Iterable[Cell],
    ) -> str:
        bad_cells_str = tuples_to_str(bad_cells)

        ground_cells_str = tuples_to_str(ground_cells)

        pred_cells_str = tuples_to_str(pred_cells)

        if len(ground_cells_str) == 0 == len(pred_cells_str):
            if len(bad_cells_str) > 0:
                return "INVALID RELATION LABELS : {bad_cells_str}"
            return f"_no_{task_name}_errors_"
        bad_out = (
            f"INVALID RELATION LABELS : {bad_cells_str} , "
            if len(bad_cells_str) > 0
            else ""
        )
        return f"{bad_out}Ground: {ground_cells_str} , Predicted: {pred_cells_str}"

    def to_pred_string(reduced_matrix: np.ndarray) -> str:
        non_none_inds = np.where(reduced_matrix != none_index)
        non_none_cell_tuples = zip(
            *non_none_inds, reduced_matrix[non_none_inds].astype(int)
        )
        return tuples_to_str(non_none_cell_tuples)

    normalized_pred_pairs = (
        normalize_cells(pred, word_id_ls)
        for pred, word_id_ls in zip(resolved_predictions, word_ids)
    )
    if ground_truths is not None:
        normalized_ground_pairs = (
            normalize_cells(ground_truth, word_id_ls)
            for ground_truth, word_id_ls in zip(ground_truths, word_ids)
        )
        disagreements = (
            find_disagreements(ground_pair, pred_pair)
            for ground_pair, pred_pair in zip(
                normalized_ground_pairs, normalized_pred_pairs
            )
        )

        return pd.Series(
            to_error_string(bad_cells, ground_cells, pred_cells)
            for bad_cells, ground_cells, pred_cells in disagreements
        )
    return pd.Series(
        to_pred_string(reduced_pred_matrix)
        for _, reduced_pred_matrix in normalized_pred_pairs
    )<|MERGE_RESOLUTION|>--- conflicted
+++ resolved
@@ -273,19 +273,6 @@
     error_inds: np.ndarray,
     word_ids: List[List[Union[None, int]]],
     text_column: pd.Series,
-<<<<<<< HEAD
-) -> List[str]:
-    if len(error_inds) > 0 and error_analysis:
-        relevant_prob_values = (
-            prob_values[error_inds]
-            if output_mode[pred_task] == classification and len(prob_values) > 0
-            else prob_values
-        )
-        ground_truth = labels[error_inds].astype(int)
-        task_prediction = prediction[error_inds].astype(int)
-        all_torch_labels = torch_labels[error_inds].astype(int)
-        text_samples = pd.Series(text_column[error_inds])
-=======
 ) -> pd.Series:
     if len(labels) > 0:
         if len(error_inds) > 0 and error_analysis:
@@ -301,7 +288,6 @@
             relevant_prob_values = prob_values
             ground_truth = labels.astype(int)
             task_prediction = prediction.astype(int)
->>>>>>> 3b1ede61
     else:
         relevant_prob_values = np.ndarray([])
         ground_truth = None
