"""
Module containing auto processor class, which infers labels, task type, and output
modes for tasks and datasets that use a few conventional formats.

"""
import json
import logging
import os
import random
import time
from dataclasses import dataclass, field
<<<<<<< HEAD
from os.path import basename, dirname, join
from typing import Any, Callable, Dict, List, Optional, Set, Union

import numpy  # for Sphinx
import numpy as np
=======
from typing import Callable, Dict, Optional, List, Union, Any, Set
from transformers.data.processors.utils import DataProcessor, InputExample
import datasets
from datasets import load_dataset
>>>>>>> e6cdce52
import torch
from datasets import load_dataset
from torch.utils.data.dataset import Dataset
from tqdm import tqdm
from transformers.data.processors.utils import DataProcessor, InputExample
from transformers.tokenization_utils import PreTrainedTokenizer

logger = logging.getLogger(__name__)

mtl = "mtl"
classification = "classification"
tagging = "tagging"
relex = "relations"


def get_unique_labels(
    dataset, tasks: List[str], task_output_modes: Dict[str, str]
) -> Dict[str, List[str]]:
    """
    Return the set of unique labels defined in a dataset by iterating through the dataset.
    :param tasks: List of tasks that the caller cares about
    :param task_output_modes: Dictionary mapping from task names to task output mode
    :return: Dictionary from task names to a list of unique labels for that task
    """
    dataset_unique_labels = dict()
    for task_ind, task_name in enumerate(tasks):
        unique_labels = set()
        # check all splits for labels just in case they do not fully overlap
        for split in dataset:
            # Add labels from this split to the overall label set and give a warning if they are not the same
            split_labels = set(dataset[split][task_name])
            unique_labels |= split_labels

        unique_labels = list(unique_labels)

        output_mode = task_output_modes[task_name]

        ## get the complete set of unique tags by splitting each set of tags seen so far
        if output_mode == tagging:
            unique_tags = set()
            for label in unique_labels:
                tags = label.split(" ")
                unique_tags.update(tags)
            unique_labels = list(unique_tags)
        elif output_mode == relex:
            unique_relations = set()
            for label in unique_labels:
                inst_rels = label.split(" , ")
                for rel in inst_rels:
                    rel_cat = rel.split(",")[-1]
                    if rel_cat[-1] == ")":
                        rel_cat = rel_cat[:-1]
                    unique_relations.add(rel_cat)
            unique_labels = list(unique_relations)

        unique_labels.sort()

        dataset_unique_labels[task_name] = unique_labels

    return dataset_unique_labels


def infer_output_modes(dataset: datasets.DatasetDict) -> Dict[str, str]:
    """
    Figure out what output mode each task in the dataset requires by looking at the format of the labels.
    :param dataset: HF datasets DatasetDict containing the loaded dataset
    :return: Dictionary mapping from task names to output modes
    """
    task_output_modes = {}
    for task_ind, task_name in enumerate(dataset.tasks):
        output_mode = classification
        unique_labels = set()
        # check all splits for labels just in case they do not fully overlap
        for split in dataset:
            # Add labels from this split to the overall label set and give a warning if they are not the same
            split_labels = set(dataset[split][task_name])
            unique_labels |= split_labels

        unique_labels = list(unique_labels)

        ## Check if any unique label has a space in it, then we know we are actually
        ## dealing with a tagging dataset, or if it ends in ), in which case it is a relation task.
        for label in unique_labels:
            if str(label)[-1] == ")":
                output_mode = relex
                break
            elif " " in str(label):
                output_mode = tagging
                break

        task_output_modes[task_name] = output_mode

    return task_output_modes


def get_task_pruned_dataset(
    dataset: datasets.DatasetDict, tasks: List[str], unique_labels: Dict[str, List[str]]
) -> datasets.DatasetDict:
    """
    Remove tasks from the dataset that only have 1 unique label
    """
    tasks_to_remove = []
    for task_ind, task_name in enumerate(tasks):
        if len(unique_labels[task_name]) == 1:
            logger.warn(
                "Task named %s has only 1 unique label -- this column from the data"
                % (task_name)
            )
            tasks_to_remove.append(task_name)

    for split in dataset.keys():
        dataset[split] = dataset[split].remove_columns(tasks_to_remove)

    for task in tasks_to_remove:
        tasks.remove(task)
        unique_labels.pop(task)

    return dataset


class AutoProcessor(DataProcessor):
    """
    A special type of processor that tries to infer the details about the dataset from the
    artifacts that are present in the data directory.

    TODO - add documentation of the expected file formats for json and csv defaults
    """

    def __init__(self, data_dir: str, tasks: Set[str] = None, max_train_items=-1):
        super().__init__()

        train_file = dev_file = test_file = None
        data_files = {}
        for fn in os.listdir(data_dir):
            if fn.startswith("train"):
                train_file = fn
                data_files["train"] = join(data_dir, train_file)
            elif fn.startswith("dev") or fn.startswith("valid"):
                dev_file = fn
                data_files["validation"] = join(data_dir, dev_file)
            elif fn.startswith("test"):
                test_file = fn
                data_files["test"] = join(data_dir, test_file)

        if train_file is None and dev_file is None and test_file is None:
            raise ValueError("This dataset doesn't have train, dev, or test files")

        metadata = None
        if train_file is not None:
            ext_check_file = train_file
        elif dev_file is not None:
            ext_check_file = dev_file
        else:
            ext_check_file = test_file

        if ext_check_file.endswith("csv") or ext_check_file.endswith("tsv"):
            if ext_check_file.endswith("csv"):
                sep = ","
            else:
                sep = "\t"

            self.dataset = load_dataset("csv", sep=sep, data_files=data_files)

            ## find out what tasks are available to this dataset, and see the overlap with what the
            ## user specified at the cli, remove those tasks so we don't also get them from other datasets
            ## and overwrite these.
            first_split = next(iter(self.dataset.values()))
            dataset_tasks = first_split.features.keys() - set(
                ["text", "text_a", "text_b"]
            )
            if tasks is None:
                active_tasks = list(dataset_tasks)
            else:
                active_tasks = set(tasks).intersection(dataset_tasks)
                active_tasks = list(active_tasks)
            active_tasks.sort()
            self.dataset.task_output_modes = {}
        elif ext_check_file.endswith("json"):
            self.dataset = load_dataset("json", data_files=data_files, field="data")
            with open(join(data_dir, ext_check_file), "rt", encoding="utf-8") as f:
                json_file = json.load(f)
                if "metadata" in json_file:
                    metadata = json_file["metadata"]
                elif os.path.exists(join(data_dir, "metadata.json")):
                    with open(join(data_dir, "metadata.json")) as mf:
                        metadata = json.load(mf)
                else:
                    raise Exception(
                        "No metadata was available in the data file or in the same directory!"
                    )

                dataset_task2output = {}
                for subtask in metadata["subtasks"]:
                    dataset_task2output[subtask["task_name"]] = subtask["output_mode"]

            dataset_tasks = list(dataset_task2output.keys())
            if tasks is None:
                active_tasks = set(dataset_task2output.keys())
            else:
                active_tasks = set(tasks).intersection(set(dataset_task2output.keys()))

            active_tasks = list(active_tasks)
            active_tasks.sort()

            self.dataset.task_output_modes = dataset_task2output
        else:
            raise ValueError(
                "Data file %s has an extension that we cannot handle (tried csv and json)"
                % (train_file)
            )

        logger.info("This dataset contains these tasks: %s" % (str(dataset_tasks)))
        logger.info("These tasks overlap with user input: %s" % (str(active_tasks)))

        self.dataset.tasks = active_tasks
        if len(self.dataset.task_output_modes) == 0:
            self.dataset.task_output_modes = infer_output_modes(self.dataset)

        # convert label columns to strings
        logger.info("Converting columns to strings")
        for task in tqdm(self.dataset.tasks):
            if self.dataset.task_output_modes[task] == classification:
                task_str = task + "_str"
                for split in self.dataset:
                    # create a new column casting every element to string, remove old (int) column, rename new (str) column
                    self.dataset[split] = self.dataset[split].add_column(
                        task_str, [str(x) for x in self.dataset[split][task]]
                    )
                    self.dataset[split] = self.dataset[split].remove_columns(task)
                    self.dataset[split] = self.dataset[split].rename_column(
                        task_str, task
                    )

        # get any split of the data and ask for the set of unique labels for each task in the dataset from that split
        self.labels = get_unique_labels(
            self.dataset, self.dataset.tasks, self.dataset.task_output_modes
        )

        self.dataset = get_task_pruned_dataset(
            self.dataset, self.dataset.tasks, self.labels
        )

        self.classifiers = self.dataset.tasks

        if max_train_items > 0:
            self.dataset["train"] = self.dataset["train"].select(range(max_train_items))

        print("Loaded dataset has length %d" % (len(self.dataset)))

    def get_train_examples(self):
        return self.dataset["train"]

    def get_dev_examples(self):
        return self.dataset["validation"]

    def get_test_examples(self):
        return self.dataset["test"]

    def get_output_mode(self, task_name):
        return self.dataset.task_output_modes[task_name]

    def get_output_modes(self):
        return self.dataset.task_output_modes

    def get_num_tasks(self):
        return len(self.dataset.tasks)

    def get_labels(self):
        return self.labels

    def get_classifiers(self):
        return self.classifiers<|MERGE_RESOLUTION|>--- conflicted
+++ resolved
@@ -9,18 +9,12 @@
 import random
 import time
 from dataclasses import dataclass, field
-<<<<<<< HEAD
 from os.path import basename, dirname, join
 from typing import Any, Callable, Dict, List, Optional, Set, Union
 
+import datasets
 import numpy  # for Sphinx
 import numpy as np
-=======
-from typing import Callable, Dict, Optional, List, Union, Any, Set
-from transformers.data.processors.utils import DataProcessor, InputExample
-import datasets
-from datasets import load_dataset
->>>>>>> e6cdce52
 import torch
 from datasets import load_dataset
 from torch.utils.data.dataset import Dataset
