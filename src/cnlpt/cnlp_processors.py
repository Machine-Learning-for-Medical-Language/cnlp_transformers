"""
Module containing auto processor class, which infers labels, task type, and output
modes for tasks and datasets that use a few conventional formats.

"""
import os
import random
from os.path import basename, dirname, join
import time
import logging
import json

from dataclasses import dataclass, field
from typing import Callable, Dict, Optional, List, Union, Any, Set
from transformers.data.processors.utils import DataProcessor, InputExample
from datasets import load_dataset
import torch
from torch.utils.data.dataset import Dataset
from transformers.tokenization_utils import PreTrainedTokenizer
import numpy as np
import numpy  # for Sphinx

logger = logging.getLogger(__name__)

mtl = 'mtl'
classification = 'classification'
tagging = 'tagging'
relex = 'relations'

def get_unique_labels(dataset, tasks, task_output_modes):
    dataset_unique_labels = dict()
    for task_ind,task_name in enumerate(tasks):
        unique_labels = set()
        # check all splits for labels just in case they do not fully overlap
        for split in dataset:
            # Add labels from this split to the overall label set and give a warning if they are not the same
            split_labels = set( dataset[split][task_name])
            unique_labels |= split_labels

        unique_labels = list(unique_labels)

        output_mode = task_output_modes[task_name]

        ## get the complete set of unique tags by splitting each set of tags seen so far
        if output_mode == tagging:
            unique_tags = set()
            for label in unique_labels:
                tags = label.split(' ')
                unique_tags.update(tags)
            unique_labels = list(unique_tags)
        elif output_mode == relex:
            unique_relations = set()
            for label in unique_labels:
                inst_rels = label.split(' , ')
                for rel in inst_rels:
                    rel_cat = rel.split(',')[-1]
                    if rel_cat[-1] == ')':
                        rel_cat = rel_cat[:-1]
                    unique_relations.add(rel_cat)
            unique_labels = list(unique_relations)

        unique_labels.sort()

        dataset_unique_labels[task_name] = unique_labels

    return dataset_unique_labels

def infer_output_modes(dataset):
    task_output_modes = {}
    for task_ind, task_name in enumerate(dataset.tasks):
        output_mode = classification
        unique_labels = set()
        # check all splits for labels just in case they do not fully overlap
        for split in dataset:
            # Add labels from this split to the overall label set and give a warning if they are not the same
            split_labels = set( dataset[split][task_name])
            unique_labels |= split_labels

        unique_labels = list(unique_labels)

        ## Check if any unique label has a space in it, then we know we are actually 
        ## dealing with a tagging dataset, or if it ends in ), in which case it is a relation task.
        for label in unique_labels:
            if str(label)[-1] == ')':
                output_mode = relex
                break
            elif ' ' in str(label):
                output_mode = tagging
                break

        task_output_modes[task_name] = output_mode
    
    return task_output_modes

def get_task_pruned_dataset(dataset, tasks, unique_labels):
    tasks_to_remove = []
    for task_ind, task_name in enumerate(tasks):
        if len(unique_labels[task_name]) == 1:
            logger.warn("Task named %s has only 1 unique label -- this column from the data" % (task_name))
            tasks_to_remove.append(task_name)
    
    for split in dataset.keys():
        dataset[split] = dataset[split].remove_columns(tasks_to_remove)
    
    for task in tasks_to_remove:
        tasks.remove(task)
        unique_labels.pop(task)

    return dataset


class AutoProcessor(DataProcessor):
    """
    A special type of processor that tries to infer the details about the dataset from the
    artifacts that are present in the data directory.

    TODO - add documentation of the expected file formats for json and csv defaults
    """
    def __init__(self, data_dir:str, tasks:Set[str]=None, max_train_items=-1):
        super().__init__()

        train_file = dev_file = test_file = None
        data_files = {}
        for fn in os.listdir(data_dir):
            if fn.startswith('train'):
                train_file = fn
                data_files['train'] = join(data_dir, train_file)
            elif fn.startswith('dev') or fn.startswith('valid'):
                dev_file = fn
                data_files['validation'] = join(data_dir, dev_file)
            elif fn.startswith('test'):
                test_file = fn
                data_files['test'] = join(data_dir, test_file)
        
        if (train_file is None and 
            dev_file is None and 
            test_file is None):
            raise ValueError("This dataset doesn't have train, dev, or test files")

        metadata = None
        if train_file is not None:
            ext_check_file = train_file
        elif dev_file is not None:
            ext_check_file = dev_file
        else:
            ext_check_file = test_file

        if ext_check_file.endswith('csv') or ext_check_file.endswith('tsv'):
            if ext_check_file.endswith('csv'):
                sep = ','
            else:
                sep = '\t'

            self.dataset = load_dataset('csv', sep=sep, data_files=data_files)

            ## find out what tasks are available to this dataset, and see the overlap with what the
            ## user specified at the cli, remove those tasks so we don't also get them from other datasets
            ## and overwrite these.
            first_split = next(iter(self.dataset.values()))
            dataset_tasks = first_split.features.keys() - set(['text', 'text_a', 'text_b'])
            active_tasks = tasks.intersection(dataset_tasks)
            active_tasks = list(active_tasks)
            active_tasks.sort()
            self.dataset.tasks = active_tasks
            self.dataset.task_output_modes = {}
        elif ext_check_file.endswith('json'):
            self.dataset = load_dataset('json', data_files=data_files, field='data')
            with open(join(data_dir, ext_check_file), 'rt', encoding="utf-8") as f:
                json_file = json.load(f)
                if 'metadata' in json_file:
                    metadata = json_file['metadata']
                elif os.path.exists(join(data_dir, 'metadata.json')):
                    with open(join(data_dir, 'metadata.json')) as mf:
                        metadata = json.load(mf)
                else:
                    raise Exception('No metadata was available in the data file or in the same directory!')
                
                dataset_task2output = {}
                for subtask in metadata['subtasks']:
                    dataset_task2output[subtask['task_name']] = subtask['output_mode']
                
            if tasks is None:
                active_tasks = set(dataset_task2output.keys())
            else:
                active_tasks = tasks.intersection(set(dataset_task2output.keys()))
            
            active_tasks = list(active_tasks)
            active_tasks.sort()

            self.dataset.tasks = active_tasks
            self.dataset.task_output_modes = dataset_task2output
        else:
            raise ValueError('Data file %s has an extension that we cannot handle (tried csv and json)' % (train_file))


            
        if len(self.dataset.task_output_modes) == 0:
            self.dataset.task_output_modes = infer_output_modes(self.dataset)

<<<<<<< HEAD
        metadata['output_mode'] = []
        self.labels = []
        for task_ind,dataset_task in enumerate(metadata['tasks']):
            # Probably a reasonable default, and then we'll check for the other cases
            output_mode = classification
            unique_labels = list(set( any_split[self.dataset.metadata['tasks'][task_ind]]) )

            ## Check if any unique label has a space in it, then we know we are actually 
            ## dealing with a tagging dataset, or if it ends in ), in which case it is a relation task.
            for label in unique_labels:
                if str(label)[-1] == ')':
                    output_mode = relex
                    break
                elif ' ' in str(label):
                    assert 'output_mode' not in metadata or len(metadata['output_mode']) <= task_ind or metadata['output_mode'] == tagging, 'Output mode is ambiguous because we inferred tagging due to spaces in labels, but data file has another output mode.'
                    output_mode = tagging
                    break
            
            
            ## get the complete set of unique tags by splitting each set of tags seen so far

            # the problem seemed to be issues of singular text instances
            # being 'None' in clingen which somehow get turned into actual None?
            # Best guess is they're invoking ast somewhere
            if output_mode == tagging:
                unique_tags = set()
                for label in unique_labels:
                    tags = str(label).split(' ')
                    unique_tags.update(tags)
                unique_labels = list(unique_tags)
            elif output_mode == relex:
                unique_relations = set()
                for label in unique_labels:
                    inst_rels = str(label).split(' , ')
                    for rel in inst_rels:
                        rel_cat = rel.split(',')[-1]
                        if rel_cat[-1] == ')':
                            rel_cat = rel_cat[:-1]
                        unique_relations.add(rel_cat)
                unique_labels = list(unique_relations)


            metadata['output_mode'].append(output_mode)
            unique_labels.sort()
            self.labels.append(unique_labels)

        self.classifiers = metadata['tasks']
=======
        # get any split of the data and ask for the set of unique labels for each task in the dataset from that split
        self.labels = get_unique_labels(self.dataset, self.dataset.tasks, self.dataset.task_output_modes)

        self.dataset = get_task_pruned_dataset(self.dataset, self.dataset.tasks, self.labels)

        self.classifiers = self.dataset.tasks

        if max_train_items > 0:
            self.dataset['train'] = self.dataset['train'].select(range(max_train_items))
>>>>>>> 7d914b0c

        print("Loaded dataset has length %d" % (len(self.dataset)))

    def get_train_examples(self):
        return self.dataset['train']

    def get_dev_examples(self):
        return self.dataset['validation']

    def get_test_examples(self):
        return self.dataset['test']

    def get_output_mode(self, task_name):
        return self.dataset.task_output_modes[task_name]

    def get_output_modes(self):
        return self.dataset.task_output_modes

    def get_num_tasks(self):
        return len(self.dataset.tasks)

    def get_labels(self):
        return self.labels
    
    def get_classifiers(self):
        return self.classifiers<|MERGE_RESOLUTION|>--- conflicted
+++ resolved
@@ -197,55 +197,7 @@
         if len(self.dataset.task_output_modes) == 0:
             self.dataset.task_output_modes = infer_output_modes(self.dataset)
 
-<<<<<<< HEAD
-        metadata['output_mode'] = []
-        self.labels = []
-        for task_ind,dataset_task in enumerate(metadata['tasks']):
-            # Probably a reasonable default, and then we'll check for the other cases
-            output_mode = classification
-            unique_labels = list(set( any_split[self.dataset.metadata['tasks'][task_ind]]) )
-
-            ## Check if any unique label has a space in it, then we know we are actually 
-            ## dealing with a tagging dataset, or if it ends in ), in which case it is a relation task.
-            for label in unique_labels:
-                if str(label)[-1] == ')':
-                    output_mode = relex
-                    break
-                elif ' ' in str(label):
-                    assert 'output_mode' not in metadata or len(metadata['output_mode']) <= task_ind or metadata['output_mode'] == tagging, 'Output mode is ambiguous because we inferred tagging due to spaces in labels, but data file has another output mode.'
-                    output_mode = tagging
-                    break
-            
-            
-            ## get the complete set of unique tags by splitting each set of tags seen so far
-
-            # the problem seemed to be issues of singular text instances
-            # being 'None' in clingen which somehow get turned into actual None?
-            # Best guess is they're invoking ast somewhere
-            if output_mode == tagging:
-                unique_tags = set()
-                for label in unique_labels:
-                    tags = str(label).split(' ')
-                    unique_tags.update(tags)
-                unique_labels = list(unique_tags)
-            elif output_mode == relex:
-                unique_relations = set()
-                for label in unique_labels:
-                    inst_rels = str(label).split(' , ')
-                    for rel in inst_rels:
-                        rel_cat = rel.split(',')[-1]
-                        if rel_cat[-1] == ')':
-                            rel_cat = rel_cat[:-1]
-                        unique_relations.add(rel_cat)
-                unique_labels = list(unique_relations)
-
-
-            metadata['output_mode'].append(output_mode)
-            unique_labels.sort()
-            self.labels.append(unique_labels)
-
-        self.classifiers = metadata['tasks']
-=======
+
         # get any split of the data and ask for the set of unique labels for each task in the dataset from that split
         self.labels = get_unique_labels(self.dataset, self.dataset.tasks, self.dataset.task_output_modes)
 
@@ -255,7 +207,6 @@
 
         if max_train_items > 0:
             self.dataset['train'] = self.dataset['train'].select(range(max_train_items))
->>>>>>> 7d914b0c
 
         print("Loaded dataset has length %d" % (len(self.dataset)))
 
