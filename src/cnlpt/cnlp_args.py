--- conflicted
+++ resolved
@@ -52,11 +52,7 @@
         default=None,
         metadata={
             "help": "Class whose score should be used in evalutation. Should be an integer if scores are indexed, or a string if they are labeled by name."
-<<<<<<< HEAD
-            }
-=======
-        },
->>>>>>> 29f099b2
+        },
     )
     output_prob: Optional[bool] = field(
         default=False,
