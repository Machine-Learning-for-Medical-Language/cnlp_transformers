--- conflicted
+++ resolved
@@ -42,18 +42,11 @@
             "help": "Only optimize the bias parameters of the encoder (and the weights of the classifier heads), as proposed in the BitFit paper by Ben Zaken et al. 2021 (https://arxiv.org/abs/2106.10199)"
         },
     )
-<<<<<<< HEAD
     output_prob: Optional[bool] = field(
         default=False, metadata={"help": "If selected, probability scores will be added to the output prediction file for test data."}
     )
     
 cnlpt_models = ['cnn', 'lstm', 'hier', 'cnlpt']
-=======
-
-
-cnlpt_models = ["cnn", "lstm", "hier", "cnlpt"]
-
->>>>>>> de790bc6
 
 @dataclass
 class ModelArguments:
