--- conflicted
+++ resolved
@@ -143,7 +143,11 @@
     max_seq_length: int,
     tagger: Dict[str, bool],
     relations: Dict[str, bool],
-) -> Tuple[Dict[str, Tuple[np.ndarray, np.ndarray]], Dict[str, Tuple[int, int]]]:
+    output_prob: bool,
+) -> Tuple[
+    Dict[str, Tuple[np.ndarray, np.ndarray, np.ndarray]],
+    Dict[str, Tuple[int, int]],
+]:
     task_label_ind = 0
 
     # disagreement collection stuff for this scope
@@ -151,7 +155,7 @@
     task_label_to_label_packet: Dict[str, Tuple[np.ndarray, np.ndarray]] = {}
 
     for task_ind, task_name in enumerate(task_names):
-        preds, labels, pad = structure_labels(
+        preds, labels, pad, prob_values = structure_labels(
             raw_prediction,
             task_name,
             task_ind,
@@ -160,11 +164,15 @@
             tagger,
             relations,
             task_label_to_boundaries,
+            output_prob,
         )
         task_label_ind += pad
 
-        task_label_to_label_packet[task_name] = (preds, labels)
-    return task_label_to_label_packet, task_label_to_boundaries
+        task_label_to_label_packet[task_name] = (preds, labels, prob_values)
+    return (
+        task_label_to_label_packet,
+        task_label_to_boundaries,
+    )
 
 
 def structure_labels(
@@ -176,20 +184,12 @@
     tagger: Dict[str, bool],
     relations: Dict[str, bool],
     task_label_to_boundaries: Dict[str, Tuple[int, int]],
-<<<<<<< HEAD
-) -> Tuple[np.ndarray, np.ndarray, int]:
-    # disagreement collection stuff for this scope
-
-    pad = 0
-
-=======
     output_prob: bool,
 ) -> Tuple[np.ndarray, np.ndarray, int, np.ndarray]:
     # disagreement collection stuff for this scope
 
     pad = 0
     prob_values = np.ndarray([])
->>>>>>> aabc3f80
     if tagger[task_name]:
         preds = np.argmax(p.predictions[task_ind], axis=2)
         # labels will be -100 where we don't need to tag
@@ -197,13 +197,8 @@
         preds = np.argmax(p.predictions[task_ind], axis=3)
     else:
         preds = np.argmax(p.predictions[task_ind], axis=1)
-<<<<<<< HEAD
-=======
         if output_prob:
-            prob_values = np.ndarray(
-                [p.predictions[task_ind][pred_argmax] for pred_argmax in preds]
-            )
->>>>>>> aabc3f80
+            prob_values = np.max(p.predictions[task_ind], axis=1)
 
     # for inference
     if not hasattr(p, "label_ids") or p.label_ids is None:
@@ -228,11 +223,7 @@
     elif p.label_ids.ndim == 2:
         labels = p.label_ids[:, task_ind].squeeze()
 
-<<<<<<< HEAD
-    return preds, labels, pad
-=======
     return preds, labels, pad, prob_values
->>>>>>> aabc3f80
 
 
 def is_cnlpt_model(model_path: str) -> bool:
@@ -335,7 +326,9 @@
     # Set seed
     set_seed(training_args.seed)
 
-    if any(isinstance(item, int) for item in training_args.model_selection_label):
+    if training_args.model_selection_label is not None and any(
+        isinstance(item, int) for item in training_args.model_selection_label
+    ):
         logger.warning(
             f"It is not recommended to use ints as model selection labels: {tuple([item for item in training_args.model_selection_label if isinstance(item, int)])}. Labels should be input in string form."
         )
@@ -672,18 +665,8 @@
             task_label_to_boundaries = {}
             task_label_to_label_packet = {}
 
-<<<<<<< HEAD
-            for task_ind, task_name in enumerate(dataset.tasks):
-                preds, labels, pad = structure_labels(
-=======
-            log_probs = (
-                training_args.output_prob
-                if training_args.output_prob is not None
-                else False
-            )
             for task_ind, task_name in enumerate(dataset.tasks):
                 preds, labels, pad, prob_values = structure_labels(
->>>>>>> aabc3f80
                     p,
                     task_name,
                     task_ind,
@@ -692,18 +675,11 @@
                     tagger,
                     relations,
                     task_label_to_boundaries,
-<<<<<<< HEAD
+                    training_args.output_prob,
                 )
                 task_label_ind += pad
 
-                task_label_to_label_packet[task_name] = (preds, labels)
-=======
-                    log_probs,
-                )
-                task_label_ind += pad
-
                 task_label_to_label_packet[task_name] = (preds, labels, prob_values)
->>>>>>> aabc3f80
 
                 metrics[task_name] = cnlp_compute_metrics(
                     task_name,
@@ -870,20 +846,20 @@
                     for key, value in eval_state.items():
                         writer.write(f"{key} : {value} \n")
             # here we probably want separate predictions for each dataset:
-            if training_args.load_best_model_at_end:
-                model.load_state_dict(
-                    torch.load(join(training_args.output_dir, "pytorch_model.bin"))
-                )  # load best model
-                trainer = Trainer(  # maake trainer from best model
-                    model=model,
-                    args=training_args,
-                    train_dataset=dataset.processed_dataset.get("train", None),
-                    eval_dataset=dataset.processed_dataset.get("validation", None),
-                    compute_metrics=build_compute_metrics_fn(
-                        task_names, model, dataset
-                    ),
-                )
-                # use trainer to predict
+            # if training_args.load_best_model_at_end:
+            #     model.load_state_dict(
+            #         torch.load(join(training_args.output_dir, "pytorch_model.bin"))
+            #     )  # load best model
+            #     trainer = Trainer(  # maake trainer from best model
+            #         model=model,
+            #         args=training_args,
+            #         train_dataset=dataset.processed_dataset.get("train", None),
+            #         eval_dataset=dataset.processed_dataset.get("validation", None),
+            #         compute_metrics=build_compute_metrics_fn(
+            #             task_names, model, dataset
+            #         ),
+            #     )
+            #     # use trainer to predict
 
             (
                 task_to_label_packet,
@@ -894,7 +870,7 @@
                 subdir = os.path.split(dataset_path.rstrip("/"))[1]
                 output_eval_predictions_file = os.path.join(
                     training_args.output_dir,
-                    f"eval_predictions_%s_%d_%d.txt" % (subdir, dataset_ind, curr_step),
+                    f"eval_predictions_%s_step_%d.tsv" % (subdir, curr_step),
                 )
 
                 dataset_dev_segment = get_dataset_segment(
@@ -905,10 +881,7 @@
                         dataset.tasks,
                         output_eval_predictions_file,
                         True,
-<<<<<<< HEAD
-=======
                         training_args.output_prob,
->>>>>>> aabc3f80
                         task_to_label_packet,
                         task_to_label_boundaries,
                         dataset_dev_segment,
@@ -930,7 +903,7 @@
                 subdir = os.path.split(dataset_path.rstrip("/"))[1]
                 output_test_predictions_file = os.path.join(
                     training_args.output_dir,
-                    f"test_predictions_%s_%d.txt" % (subdir, dataset_ind),
+                    f"test_predictions_%s.tsv" % (subdir),
                 )
 
                 dataset_test_segment = get_dataset_segment("test", dataset_ind, dataset)
@@ -947,16 +920,14 @@
                     data_args.max_seq_length,
                     tagger,
                     relations,
+                    training_args.output_prob,
                 )
 
                 process_prediction(
                     dataset.tasks,
                     output_test_predictions_file,
                     False,
-<<<<<<< HEAD
-=======
                     training_args.output_prob,
->>>>>>> aabc3f80
                     task_to_label_packet,
                     task_to_label_boundaries,
                     dataset_test_segment,
