# coding=utf-8
# Copyright 2018 The Google AI Language Team Authors and The HuggingFace Inc. team.
# Copyright (c) 2018, NVIDIA CORPORATION.  All rights reserved.
#
# Licensed under the Apache License, Version 2.0 (the "License");
# you may not use this file except in compliance with the License.
# You may obtain a copy of the License at
#
#     http://www.apache.org/licenses/LICENSE-2.0
#
# Unless require wdd by applicable law or agreed to in writing, software
# distributed under the License is distributed on an "AS IS" BASIS,
# WITHOUT WARRANTIES OR CONDITIONS OF ANY KIND, either express or implied.
# See the License for the specific language governing permissions and
# limitations under the License.
""" Finetuning the library models for sequence classification on clinical NLP tasks"""
import csv
import json
import logging
import math
import os
import sys
import tempfile
from collections import defaultdict, deque
from os.path import exists, join
from typing import Any, Callable, Dict, List, Optional

import numpy as np
import requests
import torch
from huggingface_hub import hf_hub_url
from transformers import (
    AutoConfig,
    AutoModel,
    AutoTokenizer,
    EvalPrediction,
    HfArgumentParser,
    Trainer,
    TrainerCallback,
    set_seed,
)
from transformers.file_utils import CONFIG_NAME
from transformers.training_args import IntervalStrategy

from .BaselineModels import CnnSentenceClassifier, LstmSentenceClassifier
from .cnlp_args import CnlpTrainingArguments, ModelArguments
from .cnlp_data import ClinicalNlpDataset, DataTrainingArguments, get_dataset_segment
from .cnlp_metrics import cnlp_compute_metrics
from .cnlp_predict import process_prediction, restructure_prediction, structure_labels
from .cnlp_processors import relex, tagging
from .CnlpModelForClassification import CnlpConfig, CnlpModelForClassification
from .HierarchicalTransformer import HierarchicalModel

sys.path.append(os.path.join(os.getcwd()))


AutoConfig.register("cnlpt", CnlpConfig)

logger = logging.getLogger(__name__)


eval_state = defaultdict(lambda: -1)


# For stopping with actual_epochs while
# spoofing the lr scheduler with num_train_epochs
# as described in the README
class StopperCallback(TrainerCallback):
    """ """

    def __init__(self, last_step=-1, last_epoch=-1):
        self.last_step = last_step
        self.last_epoch = last_epoch

    def on_step_end(self, args, state, control, **kwargs):
        """

        Args:
          args:
          state:
          control:
          **kwargs:

        Returns:

        """
        control.should_training_stop = (
            self.last_epoch > 0 and state.epoch >= self.last_epoch
        ) or (self.last_step > 0 and state.global_step >= self.last_step)


eval_state = defaultdict(lambda: -1)


# For debugging early stopping logging
class EvalCallback(TrainerCallback):
    def on_evaluate(self, args, state, control, **kwargs):
        if state.is_world_process_zero:
            model_dict = {}
            if "model" in kwargs:
                model = kwargs["model"]
                if (
                    hasattr(model, "best_score")
                    and model.best_score > eval_state["best_score"]
                ):
                    model_dict = {
                        "best_score": model.best_score,
                        "best_step": state.global_step,
                        "best_epoch": state.epoch,
                    }
            state_dict = {
                "curr_epoch": state.epoch,
                "max_epochs": state.num_train_epochs,
                "curr_step": state.global_step,
                "max_steps": state.max_steps,
            }
            state_dict.update(model_dict)
            eval_state.update(state_dict)


def is_hub_model(model_name: str) -> bool:
    """
    Check for whether a model specification string is on the huggingface model hub
    :param model_name: the string to check
    :return: whether the model is on the huggingface hub
    """
    try:
        url = hf_hub_url(model_name, CONFIG_NAME)
        r = requests.head(url)
        if r.status_code == 200:
            return True
    except Exception:
        pass

    return False


def is_cnlpt_model(model_path: str) -> bool:
    """
    Infer whether a model path refers to a cnlpt
    model checkpoint (if not, we assume it is an
    encoder)
    :param model_path: the path to the model
    :return: whether the model is a cnlpt classifier model
    """
    encoder_config = AutoConfig.from_pretrained(model_path)
    return encoder_config.model_type == "cnlpt"


def is_external_encoder(model_name_or_path: str) -> bool:
    """
    Check whether a specified model is not a cnlpt model -- an external model like a
    huggingface hub model or a downloaded local directory.
    :param model_name_or_path: specified model
    :return: whether the encoder is an external (non-cnlpt) model
    """
    return is_hub_model(model_name_or_path) or not is_cnlpt_model(model_name_or_path)


def main(
    json_file: Optional[str] = None,
    json_obj: Optional[Dict[str, Any]] = None,
) -> Dict[str, Dict[str, Any]]:
    """
    See all possible arguments in :class:`transformers.TrainingArguments`
    or by passing the --help flag to this script.

    We now keep distinct sets of args, for a cleaner separation of concerns.

    :param json_file: if passed, a path to a JSON file
        to use as the model, data, and training arguments instead of
        retrieving them from the CLI (mutually exclusive with ``json_obj``)
    :param json_obj: if passed, a JSON dictionary
        to use as the model, data, and training arguments instead of
        retrieving them from the CLI (mutually exclusive with ``json_file``)
    :return: the evaluation results (will be empty if ``--do_eval`` not passed)
    """
    parser = HfArgumentParser(
        (ModelArguments, DataTrainingArguments, CnlpTrainingArguments)
    )
    model_args: ModelArguments
    data_args: DataTrainingArguments
    training_args: CnlpTrainingArguments

    if json_file is not None and json_obj is not None:
        raise ValueError("cannot specify json_file and json_obj")

    if json_file is not None:
        model_args, data_args, training_args = parser.parse_json_file(
            json_file=json_file
        )
    elif json_obj is not None:
        model_args, data_args, training_args = parser.parse_dict(json_obj)
    elif len(sys.argv) == 2 and sys.argv[1].endswith(".json"):
        # If we pass only one argument to the script and it's the path to a json file,
        # let's parse it to get our arguments.
        model_args, data_args, training_args = parser.parse_json_file(
            json_file=os.path.abspath(sys.argv[1])
        )
    else:
        model_args, data_args, training_args = parser.parse_args_into_dataclasses()

    if (
        os.path.exists(training_args.output_dir)
        and os.listdir(training_args.output_dir)
        and training_args.do_train
        and not training_args.overwrite_output_dir
    ):
        raise ValueError(
            f"Output directory ({training_args.output_dir}) already exists and is not empty. Use --overwrite_output_dir to overcome."
        )

    model_name = model_args.model
    hierarchical = model_name == "hier"

    # Setup logging
    logging.basicConfig(
        format="%(asctime)s - %(levelname)s - %(name)s -   %(message)s",
        datefmt="%m/%d/%Y %H:%M:%S",
        level=logging.INFO if training_args.local_rank in [-1, 0] else logging.WARN,
    )
    logger.warning(
        "Process rank: %s, device: %s, n_gpu: %s, distributed training: %s, 16-bits training: %s"
        % (
            training_args.local_rank,
            training_args.device,
            training_args.n_gpu,
            bool(training_args.local_rank != -1),
            training_args.fp16,
        )
    )
    logger.info("Training/evaluation parameters %s" % training_args)
    logger.info("Data parameters %s" % data_args)
    logger.info("Model parameters %s" % model_args)
    # Set seed
    set_seed(training_args.seed)

    if training_args.model_selection_label is not None and any(
        isinstance(item, int) for item in training_args.model_selection_label
    ):
        logger.warning(
            f"It is not recommended to use ints as model selection labels: {tuple([item for item in training_args.model_selection_label if isinstance(item, int)])}. Labels should be input in string form."
        )

    # Load tokenizer: Need this first for loading the datasets
    if training_args.truncation_side_left:
        if hierarchical:
            logger.warning(
                f"truncation_side_left flag is not available for the hierarchical model -- setting to right"
            )
            truncation_side = "right"
        else:
            truncation_side = "left"
    else:
        truncation_side = "right"
    tokenizer = AutoTokenizer.from_pretrained(
        (
            model_args.tokenizer_name
            if model_args.tokenizer_name
            else model_args.encoder_name
        ),
        cache_dir=model_args.cache_dir,
        add_prefix_space=True,
<<<<<<< HEAD
        truncation_side=truncation_side,
        additional_special_tokens=[
            "<e>",
            "</e>",
            "<a1>",
            "</a1>",
            "<a2>",
            "</a2>",
            "<cr>",
            "<neg>",
        ],
=======
        additional_special_tokens=(
            [
                "<e>",
                "</e>",
                "<a1>",
                "</a1>",
                "<a2>",
                "</a2>",
                "<cr>",
                "<neg>",
            ]
            if not data_args.character_level
            else None
        ),
>>>>>>> 3b1ede61
    )

    # Get datasets
    dataset = ClinicalNlpDataset(
        data_args,
        tokenizer=tokenizer,
        cache_dir=model_args.cache_dir,
        hierarchical=hierarchical,
    )

    try:
        task_names = (
            data_args.task_name if data_args.task_name is not None else dataset.tasks
        )
        num_labels = {}
        output_mode = {}
        tagger = {}
        relations = {}
        for task in dataset.tasks_to_labels.keys():
            num_labels[task] = len(dataset.tasks_to_labels[task])
            task_output_mode = dataset.output_modes[task]
            output_mode[task] = task_output_mode
            tagger[task] = task_output_mode == tagging
            relations[task] = task_output_mode == relex

    except KeyError:
        raise ValueError("Task not found: %s" % (data_args.task_name))

    class_weights = None
    # get class weights, if desired
    if data_args.weight_classes:
        from collections import Counter

        class_weights = []
        for task in task_names:
            # get labels in the right order ([0, 1])
            if isinstance(
                dataset.tasks_to_labels[task][1], str
            ) and dataset.tasks_to_labels[task][1].startswith("No_"):
                dataset.tasks_to_labels[task] = dataset.tasks_to_labels[task][1:] + [
                    dataset.tasks_to_labels[task][0]
                ]
            labels = dataset.processed_dataset["train"][task]
            weights = []
            label_counts = Counter(labels)
            for label in dataset.tasks_to_labels[task]:
                weights.append(len(labels) / (num_labels[task] * label_counts[label]))
                # class weights are determined by severity of class imbalance
            if len(task_names) > 1:
                class_weights.append(weights)
            else:
                class_weights = weights  # if we just have the one class, simplify the tensor or pytorch will be mad
        class_weights = torch.tensor(class_weights).to(training_args.device)
        # sm = torch.nn.Softmax(dim=class_weights.ndim - 1)
        # class_weights = sm(class_weights)

    # Load pretrained model and tokenizer

    #
    # Distributed training:
    # The .from_pretrained methods guarantee that only one local process can concurrently
    # download model & vocab.
    if model_name == "cnn":
        model = CnnSentenceClassifier(
            len(tokenizer),
            task_names=task_names,
            num_labels_dict=num_labels,
            embed_dims=model_args.cnn_embed_dim,
            num_filters=model_args.cnn_num_filters,
            filters=model_args.cnn_filter_sizes,
            use_prior_tasks=model_args.use_prior_tasks,
            class_weights=class_weights,
        )
        # Check if the caller specified a saved model to load (e.g., for an inference-only run)
        model_path = join(model_args.encoder_name, "pytorch_model.bin")
        if exists(model_path):
            model.load_state_dict(torch.load(model_path))
    elif model_name == "lstm":
        model = LstmSentenceClassifier(
            len(tokenizer),
            task_names=task_names,
            num_labels_dict=num_labels,
            embed_dims=model_args.lstm_embed_dim,
            hidden_size=model_args.lstm_hidden_size,
        )
        # Check if the caller specified a saved model to load (e.g., for an inference-only run)
        model_path = join(model_args.encoder_name, "pytorch_model.bin")
        if exists(model_path):
            model.load_state_dict(torch.load(model_path))
    elif model_name == "hier":
        encoder_name = (
            model_args.config_name
            if model_args.config_name
            else model_args.encoder_name
        )
        if is_external_encoder(encoder_name):
            config = CnlpConfig(
                encoder_name=encoder_name,
                finetuning_task=(
                    data_args.task_name
                    if data_args.task_name is not None
                    else dataset.tasks
                ),
                layer=model_args.layer,
                tokens=model_args.token,
                num_rel_attention_heads=model_args.num_rel_feats,
                rel_attention_head_dims=model_args.head_features,
                tagger=tagger,
                relations=relations,
                label_dictionary=dataset.get_labels(),
                hier_head_config=dict(
                    n_layers=model_args.hier_num_layers,
                    d_inner=model_args.hier_hidden_dim,
                    n_head=model_args.hier_n_head,
                    d_k=model_args.hier_d_k,
                    d_v=model_args.hier_d_v,
                    dropout=model_args.hier_dropout,
                ),
            )
            # num_tokens=len(tokenizer))
            config.vocab_size = len(tokenizer)

            model = HierarchicalModel(
                config=config,
                class_weights=dataset.class_weights,
                freeze=training_args.freeze,
            )
        else:
            if hierarchical and (
                model_args.keep_existing_classifiers
                == model_args.ignore_existing_classifiers
            ):  # XNOR
                raise ValueError(
                    "For continued training of a cnlpt hierarchical model, one of --keep_existing_classifiers or --ignore_existing_classifiers flags should be selected."
                )
            # use a checkpoint from an existing model
            AutoModel.register(CnlpConfig, HierarchicalModel)

            config = AutoConfig.from_pretrained(
                encoder_name, cache_dir=model_args.cache_dir, layer=model_args.layer
            )
            if model_args.ignore_existing_classifiers:
                config.finetuning_task = (
                    data_args.task_name
                    if data_args.task_name is not None
                    else dataset.tasks
                )
                config.relations = relations
                config.tagger = tagger
                config.label_dictionary = {}  # this gets filled in later
            elif model_args.keep_existing_classifiers:
                if (
                    config.finetuning_task != data_args.task_name
                    or config.relations != relations
                    or config.tagger != tagger
                ):
                    raise ValueError(
                        "When --keep_existing_classifiers selected, please ensure"
                        "that you set the settings the same as those used in the"
                        "previous training run."
                    )

            # TODO: check if user overwrote parameters in command line that could change behavior of the model and warn
            # if data_args.chunk_len is not None:

            logger.info("Loading pre-trained hierarchical model...")
            model = AutoModel.from_pretrained(encoder_name, config=config)

            if model_args.ignore_existing_classifiers:
                model.remove_task_classifiers()
                for task in data_args.task_name:
                    model.add_task_classifier(task, dataset.get_labels()[task])
            model.set_class_weights(dataset.class_weights)

    else:
        # by default cnlpt model, but need to check which encoder they want
        encoder_name = model_args.encoder_name

        # TODO check when download any pretrained language model to local disk, if
        # the following condition "is_hub_model(encoder_name)" works or not.
        if not is_external_encoder(encoder_name):
            # we are loading one of our own trained models as a starting point.
            #
            # 1) if training_args.do_train is true:
            # sometimes we may want to use an encoder that has had continued pre-training, either on
            # in-domain MLM or another task we think might be useful. In that case our encoder will just
            # be a link to a directory. If the encoder-name is not recognized as a pre-trained model, special
            # logic for ad hoc encoders follows:
            # we will load it as-is initially, then delete its classifier head, save the encoder
            # as a temp file, and make that temp file
            # the model file to be loaded down below the normal way. since that temp file
            # doesn't have a stored classifier it will use the randomly-inited classifier head
            # with the size of the supplied config (for the new task).
            # TODO This setting 1) is not tested yet.
            # 2) if training_args.do_train is false:
            # we evaluate or make predictions of our trained models.
            # Both two setting require the registeration of CnlpConfig, and use
            # AutoConfig.from_pretrained() to load the configuration file
            AutoModel.register(CnlpConfig, CnlpModelForClassification)

            # Load the cnlp configuration using AutoConfig, this will not override
            # the arguments from trained cnlp models. While using CnlpConfig will override
            # the model_type and model_name of the encoder.
            config = AutoConfig.from_pretrained(
                (
                    model_args.config_name
                    if model_args.config_name
                    else model_args.encoder_name
                ),
                cache_dir=model_args.cache_dir,
                # in this case we're looking at a fine-tuned model (?)
                character_level=data_args.character_level,
            )

            if training_args.do_train:
                # Setting 1) only load weights from the encoder
                raise NotImplementedError(
                    "This functionality has not been restored yet"
                )
                model = CnlpModelForClassification(
                    model_path=model_args.encoder_name,
                    config=config,
                    cache_dir=model_args.cache_dir,
                    tagger=tagger,
                    relations=relations,
                    class_weights=dataset.class_weights,
                    final_task_weight=training_args.final_task_weight,
                    use_prior_tasks=model_args.use_prior_tasks,
                    argument_regularization=model_args.arg_reg,
                )
                delattr(model, "classifiers")
                delattr(model, "feature_extractors")
                if training_args.do_train:
                    tempmodel = tempfile.NamedTemporaryFile(dir=model_args.cache_dir)
                    torch.save(model.state_dict(), tempmodel)
                    model_name = tempmodel.name
            else:
                # setting 2) evaluate or make predictions
                model = CnlpModelForClassification.from_pretrained(
                    model_args.encoder_name,
                    config=config,
                    class_weights=dataset.class_weights,
                    final_task_weight=training_args.final_task_weight,
                    freeze=training_args.freeze,
                    bias_fit=training_args.bias_fit,
                )

        else:
            # This only works when model_args.encoder_name is one of the
            # model card from https://huggingface.co/models
            # By default, we use model card as the starting point to fine-tune
            encoder_name = (
                model_args.config_name
                if model_args.config_name
                else model_args.encoder_name
            )
            config = CnlpConfig(
                encoder_name=encoder_name,
                finetuning_task=(
                    data_args.task_name
                    if data_args.task_name is not None
                    else dataset.tasks
                ),
                layer=model_args.layer,
                tokens=model_args.token,
                num_rel_attention_heads=model_args.num_rel_feats,
                rel_attention_head_dims=model_args.head_features,
                tagger=tagger,
                relations=relations,
                label_dictionary=dataset.get_labels(),
                character_level=data_args.character_level,
                # num_tokens=len(tokenizer),
            )
            config.vocab_size = len(tokenizer)
            model = CnlpModelForClassification(
                config=config,
                class_weights=dataset.class_weights,
                final_task_weight=training_args.final_task_weight,
                freeze=training_args.freeze,
                bias_fit=training_args.bias_fit,
            )

    output_eval_file = os.path.join(training_args.output_dir, "eval_results.txt")
    if training_args.do_train:
        # TODO: This assumes that if there are multiple training sets, they all have the same length, but
        # in the future it would be nice to be able to have multiple heterogeneous datasets
        batches_per_epoch = math.ceil(
            dataset.num_train_instances / training_args.train_batch_size
        )
        total_steps = int(
            training_args.num_train_epochs
            * batches_per_epoch
            // training_args.gradient_accumulation_steps
        )

        if training_args.evals_per_epoch > 0:
            logger.warning(
                "Overwriting the value of logging steps based on provided evals_per_epoch argument"
            )
            # steps per epoch factors in gradient accumulation steps (as compared to batches_per_epoch above which doesn't)
            steps_per_epoch = int(total_steps // training_args.num_train_epochs)
            training_args.eval_steps = steps_per_epoch // training_args.evals_per_epoch
            training_args.evaluation_strategy = (
                training_args.eval_strategy
            ) = IntervalStrategy.STEPS
            # This will save model per epoch
            # training_args.save_strategy = IntervalStrategy.EPOCH
        elif training_args.do_eval:
            logger.info("Evaluation strategy not specified so evaluating every epoch")
            training_args.evaluation_strategy = (
                training_args.eval_strategy
            ) = IntervalStrategy.EPOCH

    current_prediction_packet = deque()

    def build_compute_metrics_fn(
        task_names: List[str], model, dataset: ClinicalNlpDataset
    ) -> Callable[[EvalPrediction], Dict]:
        def compute_metrics_fn(p: EvalPrediction):
            metrics = {}
            task_scores = []
            task_label_ind = 0

            # disagreement collection stuff for this scope
            task_label_to_boundaries = {}
            task_label_to_label_packet = {}

            for task_ind, task_name in enumerate(dataset.tasks):
                preds, labels, pad, prob_values = structure_labels(
                    p,
                    task_name,
                    task_ind,
                    task_label_ind,
                    data_args.max_seq_length,
                    tagger,
                    relations,
                    task_label_to_boundaries,
                    training_args.output_prob,
                )
                task_label_ind += pad

                task_label_to_label_packet[task_name] = (preds, labels, prob_values)

                metrics[task_name] = cnlp_compute_metrics(
                    task_name,
                    preds,
                    labels,
                    dataset.output_modes[task_name],
                    dataset.tasks_to_labels[task_name],
                )
                # FIXME - Defaulting to accuracy for model selection score, when it should be task-specific
                if training_args.model_selection_score is not None:
                    score = metrics[task_name].get(
                        "one_score",
                        metrics[task_name].get(training_args.model_selection_score),
                    )
                    # TODO handle multi-task cases where a label is present in one class but not all
                    if isinstance(training_args.model_selection_label, int):
                        task_scores.append(score[training_args.model_selection_label])
                    # we can only get the scores in list form,
                    # so we have to maneuver a bit to get the sccore
                    # if the label is provided in string form
                    elif isinstance(training_args.model_selection_label, str):
                        index = dataset.tasks_to_labels[task_name].index(
                            training_args.model_selection_label
                        )
                        task_scores.append(score[index])
                    elif isinstance(
                        training_args.model_selection_label, list
                    ) or isinstance(training_args.model_selection_label, tuple):
                        scores = []
                        for label in training_args.model_selection_label:
                            if isinstance(label, int):
                                scores.append(score[label])
                            elif isinstance(label, str):
                                index = dataset.tasks_to_labels[task_name].index(label)
                                scores.append(score[index])
                            else:
                                raise RuntimeError(
                                    f"Unrecognized label type: {type(label)}"
                                )
                        task_scores.append(np.mean(scores))
                    elif training_args.model_selection_label is None:
                        task_scores.append(
                            metrics[task_name].get("one_score", np.mean(score))
                        )
                    else:
                        raise RuntimeError(
                            f"Unrecognized label type: {type(training_args.model_selection_label)}"
                        )
                else:  # same default as in 0.6.0
                    task_scores.append(
                        metrics[task_name].get(
                            "one_score", np.mean(metrics[task_name].get("f1"))
                        )
                    )
                # task_scores.append(processor.get_one_score(metrics.get(task_name, metrics.get(task_name.split('-')[0], None))))

            one_score = sum(task_scores) / len(task_scores)

            if model is not None:
                if not hasattr(model, "best_score") or one_score > model.best_score:
                    # For convenience, we also re-save the tokenizer to the same directory,
                    # so that you can share your model easily on huggingface.co/models =)

                    model.best_score = one_score
                    model.best_eval_results = metrics
                    if trainer.is_world_process_zero():
                        if training_args.do_train:
                            trainer.save_model()
                            tokenizer.save_pretrained(training_args.output_dir)
                            if model_name == "cnn" or model_name == "lstm":
                                with open(
                                    os.path.join(
                                        training_args.output_dir, "config.json"
                                    ),
                                    "w",
                                ) as f:
                                    json.dump(model_args.to_dict(), f)
                        for task_ind, task_name in enumerate(metrics):
                            with open(output_eval_file, "a") as writer:
                                logger.info(
                                    "***** Eval results for task %s *****" % (task_name)
                                )
                                writer.write(
                                    f"\n\n***** Eval results for task {task_name} *****\n\n"
                                )
                                for key, value in metrics[task_name].items():
                                    logger.info("  %s = %s", key, value)
                                    writer.write("%s = %s\n" % (key, value))

                    if training_args.error_analysis:
                        if len(current_prediction_packet) > 0:
                            current_prediction_packet.pop()
                        # in theory if we can consolidate this into
                        # cnlp_compute_metrics but that's maybe more of a
                        # commitment than is a good idea right now
                        current_prediction_packet.append(
                            (
                                task_label_to_label_packet,
                                task_label_to_boundaries,
                            )
                        )

            return metrics

        return compute_metrics_fn

    # Initialize our Trainer
    training_args.load_best_model_at_end = True
    training_args.metric_for_best_model = "one_score"
    trainer = Trainer(
        model=model,
        args=training_args,
        train_dataset=dataset.processed_dataset.get("train", None),
        eval_dataset=dataset.processed_dataset.get("validation", None),
        compute_metrics=build_compute_metrics_fn(task_names, model, dataset),
        callbacks=[EvalCallback],
    )

    # Training
    if training_args.do_train:
        trainer.train(
            # resume_from_checkpoint=model_args.model_name_or_path if os.path.isdir(model_args.model_name_or_path) else None
        )

        # if we didn't do any evaluations during training then no model
        # would have ever been saved. we'll save the model here
        if not hasattr(model, "best_score"):
            # For convenience, we also re-save the tokenizer to the same directory,
            # so that you can share your model easily on huggingface.co/models =)
            if trainer.is_world_process_zero():
                trainer.save_model()
                tokenizer.save_pretrained(training_args.output_dir)
                if model_name == "cnn" or model_name == "lstm":
                    with open(
                        os.path.join(training_args.output_dir, "config.json"), "w"
                    ) as f:
                        json.dump(model_args, f)

    # Evaluation
    eval_results = {}

    task_to_label_space = dataset.get_labels()

    if training_args.do_eval:
        logger.info("*** Evaluate ***")
        eval_dataset = dataset.processed_dataset["validation"]
        # no evaluation was done prior to now, so we need to evaluate
        if not hasattr(model, "best_eval_results"):
            eval_result = trainer.evaluate(eval_dataset=eval_dataset)
        else:
            eval_result = model.best_eval_results

        # if there is a stored model, restore it so writing outputs uses a good model

        curr_step = 0
        trainer.compute_metrics = None
        if trainer.is_world_process_zero():
            # with open(output_eval_file, "w") as writer:
            with open(output_eval_file, "a") as writer:
                logger.info("***** Eval results on combined dataset *****")
                for key, value in eval_result.items():
                    logger.info("  %s = %s", key, value)
                    writer.write("%s = %s\n" % (key, value))
                if any(eval_state):
                    curr_step = eval_state["curr_step"]
                    writer.write(
                        "\n\n Current state (In Compute Metrics Function) \n\n"
                    )
                    for key, value in eval_state.items():
                        writer.write(f"{key} : {value} \n")
            # here we probably want separate predictions for each dataset:
            if training_args.load_best_model_at_end:
                model.load_state_dict(
                    torch.load(join(training_args.output_dir, "pytorch_model.bin"))
                )  # load best model
                trainer = Trainer(  # maake trainer from best model
                    model=model,
                    args=training_args,
                    train_dataset=dataset.processed_dataset.get("train", None),
                    eval_dataset=dataset.processed_dataset.get("validation", None),
                    compute_metrics=build_compute_metrics_fn(
                        task_names, model, dataset
                    ),
                )
                # use trainer to predict

            (
                task_to_label_packet,
<<<<<<< HEAD
                task_to_label_boundaries,
            ) = (
                current_prediction_packet.pop()
                if len(current_prediction_packet) > 0
                else (None, None)
            )
=======
                _,
            ) = current_prediction_packet.pop()
>>>>>>> 3b1ede61

            for dataset_ind, dataset_path in enumerate(data_args.data_dir):
                subdir = os.path.split(dataset_path.rstrip("/"))[1]
                output_eval_predictions_file = os.path.join(
                    training_args.output_dir,
                    f"eval_predictions_{subdir}_{dataset_ind}_{curr_step}.tsv",
                )

                dataset_dev_segment = get_dataset_segment(
                    "validation", dataset_ind, dataset
                )
                if training_args.error_analysis:
                    out_table = process_prediction(
                        task_names=dataset.tasks,
                        error_analysis=True,
                        output_prob=training_args.output_prob,
                        character_level=data_args.character_level,
                        task_to_label_packet=task_to_label_packet,
                        eval_dataset=dataset_dev_segment,
                        task_to_label_space=task_to_label_space,
                        output_mode=output_mode,
                    )

                    out_table.to_csv(
                        output_eval_predictions_file,
                        sep="\t",
                        index=True,
                        header=True,
                        quoting=csv.QUOTE_NONE,
                        escapechar="\\",
                    )

        eval_results.update(eval_result)

    if training_args.do_predict:
        logging.info("*** Test ***")
        trainer.compute_metrics = None
        # FIXME: this part hasn't been updated for the MTL setup so it doesn't work anymore since
        # predictions is generalized to be a list of predictions and the output needs to be different for each kin.
        # maybe it's ok to only handle classification since it has a very straightforward output format and evaluation,
        # while for relations we can punt to the user to just write their own eval code.
        if trainer.is_world_process_zero():
            for dataset_ind, dataset_path in enumerate(data_args.data_dir):
                subdir = os.path.split(dataset_path.rstrip("/"))[1]
                output_test_predictions_file = os.path.join(
                    training_args.output_dir,
                    f"test_predictions_{subdir}_{dataset_ind}.tsv",
                )

                dataset_test_segment = get_dataset_segment("test", dataset_ind, dataset)
                raw_test_predictions = trainer.predict(
                    test_dataset=dataset_test_segment
                )

                (
                    task_to_label_packet,
                    _,
                ) = restructure_prediction(
                    task_names=dataset.tasks,
                    raw_prediction=raw_test_predictions,
                    max_seq_length=data_args.max_seq_length,
                    tagger=tagger,
                    relations=relations,
                    output_prob=training_args.output_prob,
                )

                out_table = process_prediction(
                    task_names=dataset.tasks,
                    error_analysis=False,
                    output_prob=training_args.output_prob,
                    character_level=data_args.character_level,
                    task_to_label_packet=task_to_label_packet,
                    eval_dataset=dataset_test_segment,
                    task_to_label_space=task_to_label_space,
                    output_mode=output_mode,
                )

                out_table.to_csv(
                    output_test_predictions_file,
                    sep="\t",
                    index=True,
                    header=True,
                    quoting=csv.QUOTE_NONE,
                    escapechar="\\",
                )
    return eval_results


def _mp_fn(index):
    # For xla_spawn (TPUs)
    main()


if __name__ == "__main__":
    main()<|MERGE_RESOLUTION|>--- conflicted
+++ resolved
@@ -261,19 +261,7 @@
         ),
         cache_dir=model_args.cache_dir,
         add_prefix_space=True,
-<<<<<<< HEAD
         truncation_side=truncation_side,
-        additional_special_tokens=[
-            "<e>",
-            "</e>",
-            "<a1>",
-            "</a1>",
-            "<a2>",
-            "</a2>",
-            "<cr>",
-            "<neg>",
-        ],
-=======
         additional_special_tokens=(
             [
                 "<e>",
@@ -288,7 +276,6 @@
             if not data_args.character_level
             else None
         ),
->>>>>>> 3b1ede61
     )
 
     # Get datasets
@@ -591,16 +578,16 @@
             # steps per epoch factors in gradient accumulation steps (as compared to batches_per_epoch above which doesn't)
             steps_per_epoch = int(total_steps // training_args.num_train_epochs)
             training_args.eval_steps = steps_per_epoch // training_args.evals_per_epoch
-            training_args.evaluation_strategy = (
-                training_args.eval_strategy
-            ) = IntervalStrategy.STEPS
+            training_args.evaluation_strategy = training_args.eval_strategy = (
+                IntervalStrategy.STEPS
+            )
             # This will save model per epoch
             # training_args.save_strategy = IntervalStrategy.EPOCH
         elif training_args.do_eval:
             logger.info("Evaluation strategy not specified so evaluating every epoch")
-            training_args.evaluation_strategy = (
-                training_args.eval_strategy
-            ) = IntervalStrategy.EPOCH
+            training_args.evaluation_strategy = training_args.eval_strategy = (
+                IntervalStrategy.EPOCH
+            )
 
     current_prediction_packet = deque()
 
@@ -817,19 +804,11 @@
                 )
                 # use trainer to predict
 
-            (
-                task_to_label_packet,
-<<<<<<< HEAD
-                task_to_label_boundaries,
-            ) = (
+            (task_to_label_packet, _) = (
                 current_prediction_packet.pop()
                 if len(current_prediction_packet) > 0
                 else (None, None)
             )
-=======
-                _,
-            ) = current_prediction_packet.pop()
->>>>>>> 3b1ede61
 
             for dataset_ind, dataset_path in enumerate(data_args.data_dir):
                 subdir = os.path.split(dataset_path.rstrip("/"))[1]
