# coding=utf-8
# Copyright 2018 The Google AI Language Team Authors and The HuggingFace Inc. team.
# Copyright (c) 2018, NVIDIA CORPORATION.  All rights reserved.
#
# Licensed under the Apache License, Version 2.0 (the "License");
# you may not use this file except in compliance with the License.
# You may obtain a copy of the License at
#
#     http://www.apache.org/licenses/LICENSE-2.0
#
# Unless required by applicable law or agreed to in writing, software
# distributed under the License is distributed on an "AS IS" BASIS,
# WITHOUT WARRANTIES OR CONDITIONS OF ANY KIND, either express or implied.
# See the License for the specific language governing permissions and
# limitations under the License.
""" Finetuning the library models for sequence classification on clinical NLP tasks"""


import dataclasses
import logging
import os
from os.path import basename, dirname, join, exists
import sys
from dataclasses import dataclass, field
from typing import Callable, Dict, Optional, List, Union, Any
from filelock import FileLock
import time
import tempfile
import math

from enum import Enum

import numpy as np
from seqeval.metrics.sequence_labeling import get_entities

import torch
from torch.utils.data.dataset import Dataset
from transformers import AutoConfig, AutoTokenizer, AutoModel, EvalPrediction
from transformers.training_args import IntervalStrategy
from transformers.data.processors.utils import InputFeatures
from transformers.tokenization_utils import PreTrainedTokenizer
from transformers.data.metrics import acc_and_f1
from transformers.data.processors.utils import DataProcessor, InputExample, InputFeatures
from transformers import ALL_PRETRAINED_CONFIG_ARCHIVE_MAP
from transformers.optimization import get_scheduler
from torch.optim import AdamW
from transformers.trainer_pt_utils import get_parameter_names
from transformers.file_utils import CONFIG_NAME
from huggingface_hub import hf_hub_url

from .cnlp_processors import tagging, relex, classification
from .cnlp_data import ClinicalNlpDataset, DataTrainingArguments
from .cnlp_metrics import cnlp_compute_metrics

from .CnlpModelForClassification import CnlpModelForClassification, CnlpConfig
from .BaselineModels import CnnSentenceClassifier, LstmSentenceClassifier
from .HierarchicalTransformer import HierarchicalModel, HierarchicalTransformerConfig

import requests

from transformers import (
    HfArgumentParser,
    Trainer,
    TrainingArguments,
    set_seed,
)

cnlpt_models = ['cnn', 'lstm', 'hier', 'cnlpt']

logger = logging.getLogger(__name__)

@dataclass
class CnlpTrainingArguments(TrainingArguments):
    """
    Additional arguments specific to this class.
    See all possible arguments in :class:`transformers.TrainingArguments`
    or by passing the ``--help`` flag to this script.
    """
    evals_per_epoch: Optional[int] = field(
        default = -1, metadata={"help": "Number of times to evaluate and possibly save model per training epoch (allows for a lazy kind of early stopping)"}
    )
    final_task_weight: Optional[float] = field(
        default=1.0, metadata={"help": "Amount to up/down-weight final task in task list (other tasks weighted 1.0)"}
    )
    freeze: bool = field(
        default=False, metadata={"help": "Freeze the encoder layers and only train the layer between the encoder and classification architecture. Probably works best with --token flag since [CLS] may not be well-trained for anything in particular."}
    )
    arg_reg: Optional[float] = field(
        default=-1, metadata={"help": "Weight to use on argument regularization term (penalizes end-to-end system if a discovered relation has low probability of being any entity type). Value < 0 (default) turns off this penalty."}
    )
    bias_fit: bool = field(
        default=False, metadata={"help": "Only optimize the bias parameters of the encoder (and the weights of the classifier heads), as proposed in the BitFit paper by Ben Zaken et al. 2021 (https://arxiv.org/abs/2106.10199)"}
    )

@dataclass
class ModelArguments:
    """
    Arguments pertaining to which model/config/tokenizer we are going to fine-tune from.
    See all possible arguments by passing the ``--help`` flag to this script.
    """
    model: Optional[str] = field( default='cnlpt', 
        metadata={'help': "Model type", 'choices':cnlpt_models}
    )
    encoder_name: Optional[str] = field(default='roberta-base',
        metadata={"help": "Path to pretrained model or model identifier from huggingface.co/models"}
    )
    config_name: Optional[str] = field(
        default=None, metadata={"help": "Pretrained config name or path if not the same as model_name"}
    )
    tokenizer_name: Optional[str] = field(
        default=None, metadata={"help": "Pretrained tokenizer name or path if not the same as model_name"}
    )
    cache_dir: Optional[str] = field(
        default=None, metadata={"help": "Where do you want to store the pretrained models downloaded from s3"}
    )
    layer: Optional[int] = field(
        default=-1, metadata={"help": "Which layer's CLS ('<s>') token to use"}
    )
    token: bool = field(
        default=False, metadata={"help": "Classify over an actual token rather than the [CLS] ('<s>') token -- requires that the tokens to be classified are surrounded by <e>/</e> tokens"}
    )

    # NxN relation classifier-specific arguments
    num_rel_feats: Optional[int] = field(
        default=12, metadata={"help": "Number of features/attention heads to use in the NxN relation classifier"}
    )
    head_features: Optional[int] = field(
        default=64, metadata={"help": "Number of parameters in each attention head in the NxN relation classifier"}
    )

    # CNN-specific arguments
    cnn_embed_dim: Optional[int] = field(
        default=100,
        metadata={
            'help': "For the CNN baseline model, the size of the word embedding space."
        }
    )
    cnn_num_filters: Optional[int] = field(
        default=25,
        metadata={
            'help': (
                'For the CNN baseline model, the number of '
                'convolution filters to use for each filter size.'
            )
        }
    )

    cnn_filter_sizes: Optional[List[int]] = field(
        default_factory=lambda: [1, 2, 3],
        metadata={
            "help": (
                "For the CNN baseline model, a space-separated list "
                "of size(s) of the filters (kernels)"
            )
        }
    )

    # LSTM-specific arguments
    lstm_embed_dim: Optional[int] = field(
        default=100,
        metadata={
            'help': "For the LSTM baseline model, the size of the word embedding space."
        }
    )
    lstm_hidden_size: Optional[int] = field(
        default=100,
        metadata={
            "help": "For the LSTM baseline model, the hidden size of the LSTM layer"
        }
    )

    # Multi-task classifier-specific arguments
    use_prior_tasks: bool = field(
        default=False, metadata={"help": "In the multi-task setting, incorporate the logits from the previous tasks into subsequent representation layers. This will be done in the task order specified in the command line."}
    )

    # Hierarchical Transformer-specific arguments
    hier_num_layers: Optional[int] = field(
        default=2,
        metadata={
            "help": (
                "For the hierarchical model, the number of document-level transformer "
                "layers"
            )
        },
    )
    hier_hidden_dim: Optional[int] = field(
        default=2048,
        metadata={
            "help": (
                "For the hierarchical model, the inner hidden size of the positionwise "
                "FFN in the document-level transformer layers"
            )
        },
    )
    hier_n_head: Optional[int] = field(
        default=8,
        metadata={
            "help": (
                "For the hierarchical model, the number of attention heads in the "
                "document-level transformer layers"
            )
        },
    )
    hier_d_k: Optional[int] = field(
        default=8,
        metadata={
            "help": (
                "For the hierarchical model, the size of the query and key vectors in "
                "the document-level transformer layers"
            )
        },
    )
    hier_d_v: Optional[int] = field(
        default=96,
        metadata={
            "help": (
                "For the hierarchical model, the size of the value vectors in the "
                "document-level transformer layers"
            )
        },
    )


def is_pretrained_model(model_name):
<<<<<<< HEAD
    # check if it's a built-in pre-trained config:
    # if model_name in ALL_PRETRAINED_CONFIG_ARCHIVE_MAP:
    #     return True
    
=======
>>>>>>> 2f612ae4
    # check if it's a model on the huggingface model hub:
    url = hf_hub_url(model_name, CONFIG_NAME)
    r = requests.head(url)
    if r.status_code == 200:
        return True

    return False

def main(json_file=None, json_obj=None):
    """
    See all possible arguments in :class:`transformers.TrainingArguments`
    or by passing the --help flag to this script.

    We now keep distinct sets of args, for a cleaner separation of concerns.

    :param typing.Optional[str] json_file: if passed, a path to a JSON file
        to use as the model, data, and training arguments instead of
        retrieving them from the CLI (mutually exclusive with ``json_obj``)
    :param typing.Optional[dict] json_obj: if passed, a JSON dictionary
        to use as the model, data, and training arguments instead of
        retrieving them from the CLI (mutually exclusive with ``json_file``)
    :rtype: typing.Dict[str, typing.Dict[str, typing.Any]]
    :return: the evaluation results (will be empty if ``--do_eval`` not passed)
    """
    parser = HfArgumentParser((ModelArguments, DataTrainingArguments, CnlpTrainingArguments))

    if json_file is not None and json_obj is not None:
        raise ValueError('cannot specify json_file and json_obj')

    if json_file is not None:
        model_args, data_args, training_args = parser.parse_json_file(json_file=json_file)
    elif json_obj is not None:
        model_args, data_args, training_args = parser.parse_dict(json_obj)
    elif len(sys.argv) == 2 and sys.argv[1].endswith(".json"):
        # If we pass only one argument to the script and it's the path to a json file,
        # let's parse it to get our arguments.
        model_args, data_args, training_args = parser.parse_json_file(json_file=os.path.abspath(sys.argv[1]))
    else:
        model_args, data_args, training_args = parser.parse_args_into_dataclasses()

    if (
        os.path.exists(training_args.output_dir)
        and os.listdir(training_args.output_dir)
        and training_args.do_train
        and not training_args.overwrite_output_dir
    ):
        raise ValueError(
            f"Output directory ({training_args.output_dir}) already exists and is not empty. Use --overwrite_output_dir to overcome."
        )

    # FIXME - goal is to eliminate task names and just infer them from data directories and automatically do data processing.
    # but for now maybe just create a dummy task called 'infer' meaning, 'just infer the task properties'
    # assert len(data_args.task_name) == len(data_args.data_dir), 'Number of tasks and data directories should be the same!'

    # Setup logging
    logging.basicConfig(
        format="%(asctime)s - %(levelname)s - %(name)s -   %(message)s",
        datefmt="%m/%d/%Y %H:%M:%S",
        level=logging.INFO if training_args.local_rank in [-1, 0] else logging.WARN,
    )
    logger.warning(
        "Process rank: %s, device: %s, n_gpu: %s, distributed training: %s, 16-bits training: %s" %
        (training_args.local_rank,
        training_args.device,
        training_args.n_gpu,
        bool(training_args.local_rank != -1),
        training_args.fp16)
    )
    logger.info("Training/evaluation parameters %s" % training_args)
    logger.info("Data parameters %s" % data_args)
    logger.info("Model parameters %s" % model_args)
    # Set seed
    set_seed(training_args.seed)


    # Load tokenizer: Need this first for loading the datasets
    tokenizer = AutoTokenizer.from_pretrained(
        model_args.tokenizer_name if model_args.tokenizer_name else model_args.encoder_name,
        cache_dir=model_args.cache_dir,
        add_prefix_space=True,
        additional_special_tokens=['<e>', '</e>', '<a1>', '</a1>', '<a2>', '</a2>', '<cr>', '<neg>']
    )

    model_name = model_args.model
    hierarchical = model_name == 'hier'

    # Get datasets
    dataset = (
        ClinicalNlpDataset(data_args, tokenizer=tokenizer, cache_dir=model_args.cache_dir, hierarchical=hierarchical,)
    )

    try:
        task_names = []
        num_labels = []
        output_mode = []
        tagger = []
        relations = []
        tasks_to_processors = {}
        for dataset_ind in range(len(data_args.data_dir)):
            processor = dataset.processors[dataset_ind]
            # if processor.get_num_tasks() > 1:
            for subtask_num in range(processor.get_num_tasks()):
                task_names.append(processor.get_classifiers()[subtask_num])
                num_labels.append(len(processor.get_labels()[subtask_num]))
                task_output_mode = processor.get_output_mode()[subtask_num]
                output_mode.append(task_output_mode)
                tagger.append(task_output_mode == tagging)
                relations.append(task_output_mode == relex)
                tasks_to_processors[task_names[-1]] = processor

                # tagger.append(False)
                # relations.append(False)

                tasks_to_processors[task_names[-1]] = processor

    except KeyError:
        raise ValueError("Task not found: %s" % (data_args.task_name))

    # Load pretrained model and tokenizer
    #
    # Distributed training:
    # The .from_pretrained methods guarantee that only one local process can concurrently
    # download model & vocab.

    pretrained = False

    if model_name == 'cnn':
        model = CnnSentenceClassifier(len(tokenizer), 
                                      num_labels_list=num_labels,
                                      embed_dims=model_args.cnn_embed_dim,
                                      num_filters=model_args.cnn_num_filters,
                                      filters=model_args.cnn_filter_sizes,
                                      )
        # Check if the caller specified a saved model to load (e.g., for an inference-only run)
        model_path = join(model_args.encoder_name, 'pytorch_model.bin')
        if exists(model_path):
            model.load_state_dict(torch.load(model_path))
    elif model_name == 'lstm':
        model = LstmSentenceClassifier(len(tokenizer),
                                       num_labels_list=num_labels,
                                       embed_dims=model_args.lstm_embed_dim,
                                       hidden_size=model_args.lstm_hidden_size,
                                       )
        # Check if the caller specified a saved model to load (e.g., for an inference-only run)
        model_path = join(model_args.encoder_name, 'pytorch_model.bin')
        if exists(model_path):
            model.load_state_dict(torch.load(model_path))
    elif model_name == 'hier':
        # encoder_config = AutoConfig.from_pretrained(
        #     model_args.config_name if model_args.config_name else model_args.encoder_name,
        #     finetuning_task=data_args.task_name,
        # )

        pretrained = True

        encoder_name = model_args.config_name if model_args.config_name else model_args.encoder_name
        config = CnlpConfig(
            encoder_name,
            data_args.task_name,
            num_labels,
            layer=model_args.layer,
            tokens=model_args.token,
            num_rel_attention_heads=model_args.num_rel_feats,
            rel_attention_head_dims=model_args.head_features,
            tagger=tagger,
            relations=relations,
        )
        # num_tokens=len(tokenizer))
        config.vocab_size = len(tokenizer)

        encoder_dim = config.hidden_size

        transformer_head_config = HierarchicalTransformerConfig(
            n_layers=model_args.hier_num_layers,
            d_model=encoder_dim,
            d_inner=model_args.hier_hidden_dim,
            n_head=model_args.hier_n_head,
            d_k=model_args.hier_d_k,
            d_v=model_args.hier_d_v,
        )

        model = HierarchicalModel(
            config=config,
            transformer_head_config=transformer_head_config,
            class_weights=dataset.class_weights,
            final_task_weight=training_args.final_task_weight,
            freeze=training_args.freeze,
            argument_regularization=training_args.arg_reg,
        )

    else:
        # by default cnlpt model, but need to check which encoder they want
        encoder_name = model_args.encoder_name

        # TODO check when download any pretrained language model to local disk, if 
        # the following condition "is_pretrained_model(encoder_name)" works or not.
        if not is_pretrained_model(encoder_name):
            # we are loading one of our own trained models as a starting point.
            #
            # 1) if training_args.do_train is true:
            # sometimes we may want to use an encoder that has been had continued pre-training, either on
            # in-domain MLM or another task we think might be useful. In that case our encoder will just
            # be a link to a directory. If the encoder-name is not recognized as a pre-trianed model, special
            # logic for ad hoc encoders follows:
            # we will load it as-is initially, then delete its classifier head, save the encoder
            # as a temp file, and make that temp file
            # the model file to be loaded down below the normal way. since that temp file
            # doesn't have a stored classifier it will use the randomly-inited classifier head
            # with the size of the supplied config (for the new task).
            # TODO This setting 1) is not tested yet.
            # 2) if training_args.do_train is false:
            # we evaluate or make predictions of our trained models. 
            # Both two setting require the registeration of CnlpConfig, and use 
            # AutoConfig.from_pretrained() to load the configuration file
            AutoConfig.register("cnlpt", CnlpConfig)
            AutoModel.register(CnlpConfig, CnlpModelForClassification)

            
            # Load the cnlp configuration using AutoConfig, this will not override 
            # the arguments from trained cnlp models. While using CnlpConfig will override
            # the model_type and model_name of the encoder.
            config = AutoConfig.from_pretrained(
                model_args.config_name if model_args.config_name else model_args.encoder_name,
                cache_dir=model_args.cache_dir,
            )

            if training_args.do_train:
                # Setting 1) only load weights from the encoder
                raise NotImplementedError('This functionality has not been restored yet')
                model = CnlpModelForClassification(
                        model_path = model_args.encoder_name,
                        config=config,
                        cache_dir=model_args.cache_dir,
                        tagger=tagger,
                        relations=relations,
                        class_weights=dataset.class_weights,
                        final_task_weight=training_args.final_task_weight,
                        use_prior_tasks=model_args.use_prior_tasks,
                        argument_regularization=model_args.arg_reg)
                delattr(model, 'classifiers')
                delattr(model, 'feature_extractors')
                if training_args.do_train:
                    tempmodel = tempfile.NamedTemporaryFile(dir=model_args.cache_dir)
                    torch.save(model.state_dict(), tempmodel)
                    model_name = tempmodel.name
            else:
                # setting 2) evaluate or make predictions
                model = CnlpModelForClassification.from_pretrained(
                    model_args.encoder_name,
                    config=config,
                    class_weights=dataset.class_weights,
                    final_task_weight=training_args.final_task_weight,
                    freeze=training_args.freeze,
                    bias_fit=training_args.bias_fit,
                    argument_regularization=training_args.arg_reg)

        else:
            # This only works when model_args.encoder_name is one of the 
            # model card from https://huggingface.co/models
            # By default, we use model card as the starting point to fine-tune
            encoder_name = model_args.config_name if model_args.config_name else model_args.encoder_name
            config = CnlpConfig(encoder_name,
                                data_args.task_name,
                                num_labels,
                                layer=model_args.layer,
                                tokens=model_args.token,
                                num_rel_attention_heads=model_args.num_rel_feats,
                                rel_attention_head_dims=model_args.head_features,
                                tagger=tagger,
                                relations=relations,)
                                #num_tokens=len(tokenizer))
            config.vocab_size = len(tokenizer)
            pretrained = True
            model = CnlpModelForClassification(
                config=config,
                class_weights=dataset.class_weights,
                final_task_weight=training_args.final_task_weight,
                freeze=training_args.freeze,
                bias_fit=training_args.bias_fit,
                argument_regularization=training_args.arg_reg)

    best_eval_results = None
    output_eval_file = os.path.join(
        training_args.output_dir, f"eval_results.txt"
    )
    output_eval_predictions = os.path.join(
        training_args.output_dir, f'eval_predictions.txt'
    )

    if training_args.do_train:
        # TODO: This assumes that if there are multiple training sets, they all have the same length, but
        # in the future it would be nice to be able to have multiple heterogeneous datasets
        batches_per_epoch = math.ceil(dataset.num_train_instances / training_args.train_batch_size)
        total_steps = int(training_args.num_train_epochs * batches_per_epoch // training_args.gradient_accumulation_steps)

        if training_args.evals_per_epoch > 0:
            logger.warning('Overwriting the value of logging steps based on provided evals_per_epoch argument')
            # steps per epoch factors in gradient accumulation steps (as compared to batches_per_epoch above which doesn't)
            steps_per_epoch = int(total_steps // training_args.num_train_epochs)
            training_args.eval_steps = steps_per_epoch // training_args.evals_per_epoch
            training_args.evaluation_strategy = IntervalStrategy.STEPS
            # This will save model per epoch
            # training_args.save_strategy = IntervalStrategy.EPOCH
        elif training_args.do_eval:
            logger.info('Evaluation strategy not specified so evaluating every epoch')
            training_args.evaluation_strategy = IntervalStrategy.EPOCH

    def build_compute_metrics_fn(task_names: List[str], model, processors: Dict[str,DataProcessor]) -> Callable[[EvalPrediction], Dict]:
        def compute_metrics_fn(p: EvalPrediction):

            metrics = {}
            task_scores = []
            task_label_ind = 0

            for task_ind,task_name in enumerate(task_names):
                if tagger[task_ind]:
                    preds = np.argmax(p.predictions[task_ind], axis=2)
                    # labels will be -100 where we don't need to tag
                elif relations[task_ind]:
                    preds = np.argmax(p.predictions[task_ind], axis=3)
                else:
                    preds = np.argmax(p.predictions[task_ind], axis=1)

                # if len(task_names) == 1:
                #     # single task learning:
                #     labels = p.label_ids
                if relations[task_ind]:
                    # relation labels
                    labels = p.label_ids[:,0,task_label_ind:task_label_ind+data_args.max_seq_length,:].squeeze()
                    task_label_ind += data_args.max_seq_length
                elif p.label_ids.ndim == 4:
                    labels = p.label_ids[:,0,task_label_ind:task_label_ind+1,:].squeeze()
                    task_label_ind += 1
                elif p.label_ids.ndim == 3:
                    labels = p.label_ids[:,task_label_ind:task_label_ind+1,:].squeeze()
                    task_label_ind += 1
                elif p.label_ids.ndim == 2:
                    labels = p.label_ids[:,task_ind].squeeze()

                processor = processors[task_name]
                metrics[task_name] = cnlp_compute_metrics(task_name, task_ind, preds, labels, processor, processor.get_output_mode()[task_ind])
                # FIXME - Defaulting to accuracy for model selection score, when it should be task-specific
                task_scores.append( metrics[task_name].get('one_score', metrics[task_name].get('acc')))
                #task_scores.append(processor.get_one_score(metrics.get(task_name, metrics.get(task_name.split('-')[0], None))))

            one_score = sum(task_scores) / len(task_scores)

            if not model is None:
                if not hasattr(model, 'best_score') or one_score > model.best_score:
                    # For convenience, we also re-save the tokenizer to the same directory,
                    # so that you can share your model easily on huggingface.co/models =)
                    if trainer.is_world_process_zero():
                        if training_args.do_train:
                            trainer.save_model()
                            tokenizer.save_pretrained(training_args.output_dir)
                        for task_ind,task_name in enumerate(metrics):
                            with open(output_eval_file, "w") as writer:
                                # logger.info("***** Eval results for task %s *****" % (task_name))
                                for key, value in metrics[task_name].items():
                                    # logger.info("  %s = %s", key, value)
                                    writer.write("%s = %s\n" % (key, value))
                    model.best_score = one_score
                    model.best_eval_results = metrics

            return metrics

        return compute_metrics_fn

    # Initialize our Trainer
    trainer = Trainer(
        model=model,
        args=training_args,
        train_dataset=dataset.datasets[0].get('train', None),
        eval_dataset=dataset.datasets[0].get('validation', None),
        compute_metrics=build_compute_metrics_fn(task_names, model, tasks_to_processors),
    )

    # Training
    if training_args.do_train:
        trainer.train(
            # resume_from_checkpoint=model_args.model_name_or_path if os.path.isdir(model_args.model_name_or_path) else None
        )

        if not hasattr(model, 'best_score'):
            # For convenience, we also re-save the tokenizer to the same directory,
            # so that you can share your model easily on huggingface.co/models =)
            if trainer.is_world_process_zero():
                trainer.save_model()
                tokenizer.save_pretrained(training_args.output_dir)

    # Evaluation
    eval_results = {}
    if training_args.do_eval:
        logger.info("*** Evaluate ***")
        eval_dataset=dataset.datasets[0]['validation']
        try:
            eval_result = model.best_eval_results
        except:
            eval_result = trainer.evaluate(eval_dataset=eval_dataset)
        
        if trainer.is_world_process_zero():
            with open(output_eval_file, "w") as writer:
                logger.info("***** Eval results *****")
                for key, value in eval_result.items():
                    logger.info("  %s = %s", key, value)
                    writer.write("%s = %s\n" % (key, value))

            with open(output_eval_predictions, 'w') as writer:
                #Chen wrote the below but it doesn't work for all settings
                predictions = trainer.predict(test_dataset=eval_dataset).predictions
                dataset_labels = dataset.get_labels()
                for dataset_ind in range(len(data_args.data_dir)):
                    processor = dataset.processors[dataset_ind]
                    for task_ind in range(processor.get_num_tasks()):
                        task_name = processor.get_classifiers()[task_ind]
                # for task_ind, task_name in enumerate(task_names):
                        if output_mode[task_ind] == classification:
                            task_predictions = np.argmax(predictions[task_ind], axis=1)
                            for index, item in enumerate(task_predictions):
                                if len(task_names) > len(dataset_labels):
                                    subtask_ind = 0
                                else:
                                    subtask_ind = task_ind
                                item = dataset_labels[dataset_ind][task_ind][item]
                                writer.write("Task %d (%s) - Index %d - %s\n" % (task_ind, task_name, index, item))
                        elif output_mode[task_ind] == tagging:
                            task_predictions = np.argmax(predictions[task_ind], axis=2)
                            task_labels = dataset_labels[dataset_ind][task_ind]
                            for index, pred_seq in enumerate(task_predictions):
                                wpind_to_ind = {}
                                chunk_labels = []

                                tokens = tokenizer.convert_ids_to_tokens(eval_dataset['input_ids'][index])
                                for token_ind in range(1,len(tokens)):
                                    if eval_dataset['input_ids'][index][token_ind] <= 2:
                                        break
                                    if tokens[token_ind].startswith('Ġ'):
                                        wpind_to_ind[token_ind] = len(wpind_to_ind)
                                        chunk_labels.append(task_labels[task_predictions[index][token_ind]])

                                entities = get_entities(chunk_labels)
                                writer.write('Task %d (%s) - Index %d: %s\n' % (task_ind, task_name, index, str(entities)))
                        elif output_mode[task_ind] == relex:
                            task_predictions = np.argmax(predictions[task_ind], axis=3)
                            task_labels = dataset_labels[dataset_ind][task_ind]
                            # assert task_labels[0] == 'None', 'The first labeled relation category should always be "None" but for task %s it is %s' % (task_names[task_ind], task_labels[0])
                            
                            for inst_ind in range(task_predictions.shape[0]):
                                inst_preds = task_predictions[inst_ind]
                                a1s, a2s = np.where(inst_preds > 0)
                                for arg_ind in range(len(a1s)):
                                    a1_ind = a1s[arg_ind]
                                    a2_ind = a2s[arg_ind]
                                    cat = task_labels[ inst_preds[a1_ind][a2_ind] ]
                                    writer.write("Task %d (%s) - Index %d - %s(%d, %d)\n" % (task_ind, task_name, inst_ind, cat, a1_ind, a2_ind))
                        else:
                            raise NotImplementedError('Writing predictions is not implemented for this output_mode!')

        eval_results.update(eval_result)

    if training_args.do_predict:
        logging.info("*** Test ***")
        # FIXME: this part hasn't been updated for the MTL setup so it doesn't work anymore since
        # predictions is generalized to be a list of predictions and the output needs to be different for each kin.
        # maybe it's ok to only handle classification since it has a very straightforward output format and evaluation,
        # while for relations we can punt to the user to just write their own eval code.
        predictions = trainer.predict(test_dataset=test_dataset).predictions
        for task_ind, task_name in enumerate(task_names):
            if output_mode[task_ind] == "classification":
                task_predictions = np.argmax(predictions[task_ind], axis=1)
            else:
                raise NotImplementedError('Writing predictions is not implemented for this output_mode!')
        
            output_test_file = os.path.join(
                training_args.output_dir, f"test_results.txt"
            )
            if trainer.is_world_process_zero():
                with open(output_test_file, "w") as writer:
                    logger.info("***** Test results *****")
                    for index, item in enumerate(task_predictions):
                        item = test_dataset.get_labels()[task_ind][item]
                        writer.write("%s\n" % (item))

    return eval_results


def _mp_fn(index):
    # For xla_spawn (TPUs)
    main()


if __name__ == "__main__":
    main()<|MERGE_RESOLUTION|>--- conflicted
+++ resolved
@@ -223,13 +223,6 @@
 
 
 def is_pretrained_model(model_name):
-<<<<<<< HEAD
-    # check if it's a built-in pre-trained config:
-    # if model_name in ALL_PRETRAINED_CONFIG_ARCHIVE_MAP:
-    #     return True
-    
-=======
->>>>>>> 2f612ae4
     # check if it's a model on the huggingface model hub:
     url = hf_hub_url(model_name, CONFIG_NAME)
     r = requests.head(url)
