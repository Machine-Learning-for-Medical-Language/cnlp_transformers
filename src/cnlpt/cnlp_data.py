--- conflicted
+++ resolved
@@ -98,21 +98,6 @@
 
 
 def cnlp_convert_features_to_hierarchical(
-<<<<<<< HEAD
-    features: BatchEncoding,
-    chunk_len: int,
-    num_chunks: int,
-    cls_id: int,
-    sep_id: int,
-    pad_id: int,
-    insert_empty_chunk_at_beginning: bool = False,
-    # cls_token_at_end=False,
-    # sequence_a_segment_id=0,
-    # cls_token_segment_id=0,
-    # pad_token_segment_id=0,
-    # use_special_token=True,
-) -> HierarchicalInputFeatures:
-=======
         features: BatchEncoding,
         chunk_len: int,
         num_chunks: int,
@@ -126,7 +111,6 @@
         # pad_token_segment_id=0,
         # use_special_token=True,
 ) -> BatchEncoding:
->>>>>>> 7d914b0c
     """
     Chunk an instance of InputFeatures into an instance of HierarchicalInputFeatures
     for the hierarchical model.
@@ -151,12 +135,8 @@
         token_type_ids_ = features.get("token_type_ids", None)
         if not token_type_ids_ is None:
             token_type_ids_ = token_type_ids_[ind]
-<<<<<<< HEAD
-        event_tokens_ = features["event_mask"][ind]
-        label_ = features["label"][ind]
-=======
+
         event_tokens_ = features['event_mask'][ind]
->>>>>>> 7d914b0c
 
         assert len(input_ids_) == len(attention_mask_) == len(event_tokens_)
 
@@ -258,19 +238,11 @@
         features["input_ids"][ind] = chunks
         features["attention_mask"][ind] = chunks_attention_mask
         if not token_type_ids_ is None:
-<<<<<<< HEAD
-            features["token_type_ids"][ind] = chunks_token_type_ids
-        features["event_mask"][ind] = chunks_event_tokens
-        features["label"][ind] = label_
-
-    return features
-    # return HierarchicalInputFeatures(chunks, chunks_attention_mask, chunks_token_type_ids, chunks_event_tokens, label_)
-=======
+
             features['token_type_ids'][ind] = chunks_token_type_ids
         features['event_mask'][ind] = chunks_event_tokens
 
     return features
->>>>>>> 7d914b0c
 
 
 def cnlp_preprocess_data(
@@ -367,14 +339,7 @@
     # contain pre-wordpiece token indices)
     if not inference:
         # Create a label map for each task in this dataset: { task1 => {label_0: 0, label_1: 1, label_2:, 2}, task2 => {label_0: 0, label_1:1} }
-<<<<<<< HEAD
-        label_map = {
-            task: {label: i for i, label in enumerate(label_lists[task_ind])}
-            for task_ind, task in enumerate(tasks)
-        }
-=======
         label_map = {task: {label: i for i, label in enumerate(label_lists[task])} for task in tasks}
->>>>>>> 7d914b0c
 
         raw_labels = []
         labels = []
@@ -388,22 +353,8 @@
             if output_modes[task] == classification:
                 task_labels = [label_map[task][label] for label in raw_labels[task_ind]]
                 # labels is just a list of one label for each instance
-<<<<<<< HEAD
-            elif output_mode[task_ind] == tagging:
-                # really thought I had solved this but TODO -- find the root of the None literal mess and fix it once and for all
-                for inst_labels, inst in zip(raw_labels[task_ind], examples["text"]):
-                    try:
-                        task_labels.append(
-                            [label_map[task][label] for label in inst_labels.split()]
-                        )
-                    except Exception as e:
-                        print(
-                            f"Exception {e} given task {task} of index {task_ind} with: \n\n labels: \n {inst_labels} \n\n instance: \n {inst}"
-                        )
-=======
             elif output_modes[task] == tagging:
                 task_labels = [ [label_map[task][label] for label in inst_labels.split()] for inst_labels in raw_labels[task_ind]]
->>>>>>> 7d914b0c
                 # labels is a list of lists, where each internal list is the set of tags for that instance.
             elif output_modes[task] == relex:
                 for inst_rels in raw_labels[task_ind]:
@@ -425,19 +376,12 @@
                             )
                         task_labels.append(inst_labels)
             else:
-<<<<<<< HEAD
-                raise NotImplementedError(
-                    "This method is not complete for output mode %s" % (output_mode,)
-                )
-=======
                 raise NotImplementedError('This method is not complete for output mode %s' % (output_modes[task],) )
->>>>>>> 7d914b0c
             labels.append(task_labels)
 
         # Convert the labels to column format that arrow prefers
         labels = list(zip(*labels))
 
-<<<<<<< HEAD
         result["label"] = _build_pytorch_labels(
             result,
             tasks,
@@ -448,9 +392,7 @@
             label_lists,
             character_level,
         )
-=======
-        result['label'] = _build_pytorch_labels(result, tasks, labels, output_modes, num_instances, max_length, label_lists)
->>>>>>> 7d914b0c
+
     # else:
     # result['label'] =  [ (0,) for i in range(num_instances)]
 
@@ -482,7 +424,6 @@
 
     return result
 
-<<<<<<< HEAD
 
 def _build_word_id_tag_labels(
     word_ids: List[Optional[int]], labels: List, sent_ind: int, task_ind: int
@@ -580,9 +521,7 @@
     label_lists: List[List[str]],
     character_level: bool,
 ):
-=======
-def _build_pytorch_labels(result:BatchEncoding, tasks:List[str], labels:List, output_modes:Dict[str,str], num_instances:int, max_length:int, label_lists: List[List[str]]):
->>>>>>> 7d914b0c
+
     labels_out = []
     # TODO -- also adapt to character level
     for task_ind, task in enumerate(tasks):
@@ -609,7 +548,6 @@
             out_of_bounds = 0
             num_relations = 0
             for sent_ind in range(num_instances):
-<<<<<<< HEAD
                 if result.is_fast and not character_level:
                     word_ids = result.word_ids(batch_index=sent_ind)
                     (
@@ -633,60 +571,14 @@
                     raise NotImplementedError(
                         "End to end relation label generation for non-fast wordpiece based tokenization not yet implemented"
                     )
-=======
-                word_ids = result.word_ids(batch_index=sent_ind)
-                num_relations += len(labels[sent_ind][task_ind])
-                wpi_to_tokeni = {}
-                tokeni_to_wpi = {}
-                sent_labels = np.zeros( (max_length, max_length)) - 100
-
-                ## align word-piece tokens to the tokenization we got as input and only assign labels to input tokens
-                previous_word_idx = None
-                for word_pos_idx, word_idx in enumerate(word_ids):
-                    if word_idx != previous_word_idx and word_idx is not None:
-                        key = word_pos_idx
-                        val = len(wpi_to_tokeni)
-
-                        wpi_to_tokeni[key] = val
-                        tokeni_to_wpi[val] = key
-                    previous_word_idx = word_idx
-                # make every label beween pairs a 0 to start:
-                for wpi in wpi_to_tokeni.keys():
-                    for wpi2 in wpi_to_tokeni.keys():
-                        # leave the diagonals at -100 because you can't have a relation with itself and we
-                        # don't want to consider it because it may screw up the learning to have 2 such similar
-                        # tokens not involved in a relation.
-                        if wpi != wpi2:
-                            sent_labels[wpi,wpi2] = label_lists[task].index('None')
-
-                for label in labels[sent_ind][task_ind]:
-                    if label == "None":
-                        continue
-                    
-                    if not label[0] in tokeni_to_wpi or not label[1] in tokeni_to_wpi:
-                        out_of_bounds +=1
-                        continue
-                    
-
-                    wpi1 = tokeni_to_wpi[label[0]]
-                    wpi2 = tokeni_to_wpi[label[1]]
-
-                    sent_labels[wpi1][wpi2] = label[2]
-
-                encoded_labels.append(sent_labels)
->>>>>>> 7d914b0c
             labels_out.append(encoded_labels)
             if out_of_bounds > 0:
                 logging.warn(
                     "During relation processing, there were %d relations (out of %d total relations) where at least one argument was truncated so the relation could not be trained/predicted."
                     % (out_of_bounds, num_relations)
                 )
-<<<<<<< HEAD
-        elif output_mode[task_ind] == classification:
-=======
                 
         elif output_modes[task] == classification:
->>>>>>> 7d914b0c
             for sent_ind in range(num_instances):
                 encoded_labels.append((labels[sent_ind][task_ind],))
             labels_out.append(np.array(encoded_labels))
@@ -934,7 +826,6 @@
                 load_from_cache_file=not args.overwrite_cache,
                 desc="Running tokenizer on dataset, organizing labels, creating hierarchical segments if necessary",
                 batch_size=100,
-<<<<<<< HEAD
                 fn_kwargs={
                     "tokenizer": tokenizer,
                     "max_length": args.max_seq_length,
@@ -949,21 +840,6 @@
                     "truncate_examples": self.args.truncate_examples,
                     "tasks": dataset_processor.get_classifiers(),
                 },
-=======
-                fn_kwargs = {
-                    'tokenizer':tokenizer,
-                    'max_length':args.max_seq_length,
-                    'label_lists':self.label_lists[data_dir_ind],
-                    'output_modes':dataset_processor.get_output_modes(),
-                    'inference': not 'train' in dataset_processor.dataset,
-                    'hierarchical':self.hierarchical,
-                    'chunk_len':self.args.chunk_len,
-                    'num_chunks':self.args.num_chunks,
-                    'insert_empty_chunk_at_beginning':self.args.insert_empty_chunk_at_beginning,
-                    'truncate_examples':self.args.truncate_examples,
-                    'tasks': dataset_processor.get_classifiers(),
-                }
->>>>>>> 7d914b0c
             )
 
             if args.max_eval_items > 0:
