# Licensed to the Apache Software Foundation (ASF) under one
# or more contributor license agreements.  See the NOTICE file
# distributed with this work for additional information
# regarding copyright ownership.  The ASF licenses this file
# to you under the Apache License, Version 2.0 (the
# "License"); you may not use this file except in compliance
# with the License.  You may obtain a copy of the License at
#
#   http://www.apache.org/licenses/LICENSE-2.0
#
# Unless required by applicable law or agreed to in writing,
# software distributed under the License is distributed on an
# "AS IS" BASIS, WITHOUT WARRANTIES OR CONDITIONS OF ANY
# KIND, either express or implied.  See the License for the
# specific language governing permissions and limitations
# under the License.
import json
import logging
import os
import sys
from contextlib import asynccontextmanager
from os.path import join
from typing import Any

<<<<<<< HEAD
=======
from transformers import AutoTokenizer, Trainer
import torch
import torch.backends.mps
>>>>>>> 3b3f3aa5
import numpy as np
import torch
from fastapi import FastAPI
from scipy.special import softmax
from transformers import AutoTokenizer, PreTrainedTokenizer

from ..BaselineModels import CnnSentenceClassifier
from .cnlp_rest import UnannotatedDocument, create_dataset

MODEL_NAME = os.getenv("MODEL_PATH")
if MODEL_NAME is None:
    sys.stderr.write("This REST container requires a MODEL_PATH environment variable\n")
    sys.exit(-1)
device = os.getenv('MODEL_DEVICE', 'auto')
if device == 'auto':
    if torch.cuda.is_available():
        device = 'cuda'
    elif torch.backends.mps.is_available():
        device = 'mps'
    else:
        device = 'cpu'

logger = logging.getLogger("CNN_REST_Processor")
logger.setLevel(logging.DEBUG)

MAX_SEQ_LENGTH = 128

model: CnnSentenceClassifier
tokenizer: PreTrainedTokenizer
conf_dict: dict[str, Any]


@asynccontextmanager
async def lifetime():
    global model, tokenizer, conf_dict
    conf_file = join(MODEL_NAME, "config.json")
    with open(conf_file) as fp:
        conf_dict = json.load(fp)
<<<<<<< HEAD

    tokenizer = AutoTokenizer.from_pretrained(MODEL_NAME)
    num_labels_dict = {
        task: len(values) for task, values in conf_dict["label_dictionary"].items()
    }
    model = CnnSentenceClassifier.from_pretrained(
        MODEL_NAME,
        vocab_size=len(tokenizer),
        task_names=conf_dict["task_names"],
        num_labels_dict=num_labels_dict,
    )

    model = model.to("cuda")
    tokenizer = tokenizer
    conf_dict = conf_dict


app = FastAPI(lifetime=lifetime)

=======
    
    tokenizer = AutoTokenizer.from_pretrained(model_name)
    num_labels_dict = {task:len(values) for task,values in conf_dict['label_dictionary'].items()}
    model = CnnSentenceClassifier(len(tokenizer), 
                                  task_names = conf_dict['task_names'], 
                                  num_labels_dict=num_labels_dict, 
                                  embed_dims = conf_dict['cnn_embed_dim'], 
                                  num_filters=conf_dict['num_filters'], 
                                  filters=conf_dict['filters'])
    model.load_state_dict(torch.load(join(model_name, 'pytorch_model.bin'), map_location=torch.device(device)))
    
    app.state.model = model.to(device)
    app.state.tokenizer = tokenizer
    app.state.conf_dict = conf_dict
>>>>>>> 3b3f3aa5

@app.post("/cnn/classify")
async def process(doc: UnannotatedDocument):
    instances = [doc.doc_text]
<<<<<<< HEAD
    dataset = create_dataset(instances, tokenizer, max_length=MAX_SEQ_LENGTH)
    _, logits = model.forward(
        input_ids=torch.LongTensor(dataset["input_ids"]).to("cuda"),
        attention_mask=torch.LongTensor(dataset["attention_mask"]).to("cuda"),
    )
=======
    dataset = get_dataset(instances, app.state.tokenizer, max_length=app.state.conf_dict['max_seq_length'])
    _, logits = app.state.model.forward(input_ids=torch.LongTensor(dataset['input_ids']).to(device),
                                        attention_mask = torch.LongTensor(dataset['attention_mask']).to(device),
                                     )
    
>>>>>>> 3b3f3aa5
    prediction = int(np.argmax(logits[0].cpu().detach().numpy(), axis=1))
    result = conf_dict["label_dictionary"][conf_dict["task_names"][0]][prediction]
    probabilities = softmax(logits[0][0].cpu().detach().numpy())
    # for redcap purposes, it might make more sense to only output the probability for the predicted class,
    # but i'm outputting them all, for transparency
    out_probabilities = [str(prob) for prob in probabilities]
    return {"result": result, "probabilities": out_probabilities}


def rest():
    import argparse

    parser = argparse.ArgumentParser(
        description="Run the http server for serving CNN model outputs."
    )
    parser.add_argument(
        "-p",
        "--port",
        type=int,
        help="The port number to run the server on",
        default=8000,
    )
    args = parser.parse_args()

    import uvicorn

    uvicorn.run("cnlpt.api.cnn_rest:app", host="0.0.0.0", port=args.port, reload=False)


if __name__ == "__main__":
    rest()<|MERGE_RESOLUTION|>--- conflicted
+++ resolved
@@ -22,12 +22,9 @@
 from os.path import join
 from typing import Any
 
-<<<<<<< HEAD
-=======
 from transformers import AutoTokenizer, Trainer
 import torch
 import torch.backends.mps
->>>>>>> 3b3f3aa5
 import numpy as np
 import torch
 from fastapi import FastAPI
@@ -66,7 +63,6 @@
     conf_file = join(MODEL_NAME, "config.json")
     with open(conf_file) as fp:
         conf_dict = json.load(fp)
-<<<<<<< HEAD
 
     tokenizer = AutoTokenizer.from_pretrained(MODEL_NAME)
     num_labels_dict = {
@@ -79,46 +75,22 @@
         num_labels_dict=num_labels_dict,
     )
 
-    model = model.to("cuda")
+    model = model.to(device)
     tokenizer = tokenizer
     conf_dict = conf_dict
 
 
 app = FastAPI(lifetime=lifetime)
 
-=======
-    
-    tokenizer = AutoTokenizer.from_pretrained(model_name)
-    num_labels_dict = {task:len(values) for task,values in conf_dict['label_dictionary'].items()}
-    model = CnnSentenceClassifier(len(tokenizer), 
-                                  task_names = conf_dict['task_names'], 
-                                  num_labels_dict=num_labels_dict, 
-                                  embed_dims = conf_dict['cnn_embed_dim'], 
-                                  num_filters=conf_dict['num_filters'], 
-                                  filters=conf_dict['filters'])
-    model.load_state_dict(torch.load(join(model_name, 'pytorch_model.bin'), map_location=torch.device(device)))
-    
-    app.state.model = model.to(device)
-    app.state.tokenizer = tokenizer
-    app.state.conf_dict = conf_dict
->>>>>>> 3b3f3aa5
 
 @app.post("/cnn/classify")
 async def process(doc: UnannotatedDocument):
     instances = [doc.doc_text]
-<<<<<<< HEAD
-    dataset = create_dataset(instances, tokenizer, max_length=MAX_SEQ_LENGTH)
-    _, logits = model.forward(
-        input_ids=torch.LongTensor(dataset["input_ids"]).to("cuda"),
-        attention_mask=torch.LongTensor(dataset["attention_mask"]).to("cuda"),
-    )
-=======
     dataset = get_dataset(instances, app.state.tokenizer, max_length=app.state.conf_dict['max_seq_length'])
-    _, logits = app.state.model.forward(input_ids=torch.LongTensor(dataset['input_ids']).to(device),
-                                        attention_mask = torch.LongTensor(dataset['attention_mask']).to(device),
+    _, logits = app.state.model.forward(input_ids=torch.LongTensor(dataset['input_ids']).to('cuda'),
+                                        attention_mask = torch.LongTensor(dataset['attention_mask']).to('cuda'),
                                      )
     
->>>>>>> 3b3f3aa5
     prediction = int(np.argmax(logits[0].cpu().detach().numpy(), axis=1))
     result = conf_dict["label_dictionary"][conf_dict["task_names"][0]][prediction]
     probabilities = softmax(logits[0][0].cpu().detach().numpy())
