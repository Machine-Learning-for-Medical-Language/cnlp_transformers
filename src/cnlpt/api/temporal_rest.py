# Licensed to the Apache Software Foundation (ASF) under one
# or more contributor license agreements.  See the NOTICE file
# distributed with this work for additional information
# regarding copyright ownership.  The ASF licenses this file
# to you under the Apache License, Version 2.0 (the
# "License"); you may not use this file except in compliance
# with the License.  You may obtain a copy of the License at
#
#   http://www.apache.org/licenses/LICENSE-2.0
#
# Unless required by applicable law or agreed to in writing,
# software distributed under the License is distributed on an
# "AS IS" BASIS, WITHOUT WARRANTIES OR CONDITIONS OF ANY
# KIND, either express or implied.  See the License for the
# specific language governing permissions and limitations
# under the License.

import os
from fastapi import FastAPI
from pydantic import BaseModel
from typing import List, Tuple, Dict
from transformers import (
    AutoConfig,
    AutoModel,
    AutoTokenizer,
    HfArgumentParser,
    Trainer,
    TrainingArguments,
)
from transformers.data.processors.utils import InputFeatures, InputExample
from torch.utils.data.dataset import Dataset
from ..cnlp_data import cnlp_convert_examples_to_features
import numpy as np
<<<<<<< HEAD
from ..CnlpModelForClassification import CnlpModelForClassification
=======
from ..CnlpModelForClassification import CnlpModelForClassification, CnlpConfig
>>>>>>> 0d9e6e5b
from seqeval.metrics.sequence_labeling import get_entities
import logging
from time import time
from nltk.tokenize import wordpunct_tokenize as tokenize

app = FastAPI()
model_name = "tmills/clinical_tempeval"
logger = logging.getLogger('Temporal_REST_Processor')
logger.setLevel(logging.INFO)

labels = ["-1", "1"]
timex_label_list = ["O", "B-DATE","B-DURATION","B-PREPOSTEXP","B-QUANTIFIER","B-SET","B-TIME","B-SECTIONTIME","B-DOCTIME",
                    "I-DATE","I-DURATION","I-PREPOSTEXP","I-QUANTIFIER","I-SET","I-TIME","I-SECTIONTIME","I-DOCTIME"]
timex_label_dict = { val:ind for ind,val in enumerate(timex_label_list)}
event_label_list = ["O", "B-AFTER","B-BEFORE","B-BEFORE/OVERLAP","B-OVERLAP","I-AFTER","I-BEFORE"
    ,"I-BEFORE/OVERLAP","I-OVERLAP"]
event_label_dict = { val:ind for ind,val in enumerate(event_label_list)}

relation_label_list = ['None', 'CONTAINS']
relation_label_dict = { val:ind for ind,val in enumerate(relation_label_list)}

max_length = 128

class SentenceDocument(BaseModel):
    sentence: str

class TokenizedSentenceDocument(BaseModel):
    '''sent_tokens: a list of sentences, where each sentence is a list of tokens'''
    sent_tokens: List[List[str]]
    metadata: str

class Timex(BaseModel):
    begin: int
    end: int
    timeClass: str

class Event(BaseModel):
    begin: int
    end: int
    dtr: str

class Relation(BaseModel):
    arg1: str
    arg2: str
    category: str

class TemporalResults(BaseModel):
    ''' lists of timexes, events and relations for list of sentences '''
    timexes: List[List[Timex]]
    events: List[List[Event]]
    relations: List[List[Relation]]

class TemporalDocumentDataset(Dataset):
    def __init__(self, features):
        self.features = features
    def __len__(self):
        return len(self.features)
    def __getitem__(self, i) -> InputFeatures:
        return self.features[i]

    @classmethod
    def from_instance_list(cls, inst_list, tokenizer):
        examples = []
        for (ind,inst) in enumerate(inst_list):
            guid = 'instance-%d' % (ind)
            examples.append(InputExample(guid=guid, text_a=inst, text_b=None, label=None))
        features = cnlp_convert_examples_to_features(
            examples,
            tokenizer,
            max_length=max_length,
            label_list = labels,
            output_mode='classification',
            inference=True
        )
        return cls(features)

def create_instance_string(tokens: List[str]):
    return ' '.join(tokens)

@app.on_event("startup")
async def startup_event():
    args = ['--output_dir', 'save_run/', '--per_device_eval_batch_size', '8', '--do_predict', '--report_to', 'none']
    # training_args = parserTrainingArguments('save_run/')
    parser = HfArgumentParser((TrainingArguments,))
    training_args, = parser.parse_args_into_dataclasses(args=args)

    app.state.training_args = training_args

    # training_args.per_device_eval_size = 32
    logger.warn("Eval batch size is: " + str(training_args.eval_batch_size))

@app.post("/temporal/initialize")
async def initialize():
    ''' Load the model from disk and move to the device'''
    #import pdb; pdb.set_trace()

    AutoConfig.register("cnlpt", CnlpConfig)
    AutoModel.register(CnlpConfig, CnlpModelForClassification)

    config = AutoConfig.from_pretrained(model_name)
    app.state.tokenizer = AutoTokenizer.from_pretrained(model_name,
                                                  config=config)
<<<<<<< HEAD
    model = CnlpModelForClassification.from_pretrained(model_name, config=config, tagger=[True,True, False], relations=[False,False,True], num_labels_list=[17, 9, 2], num_attention_heads=256)
=======
    model = CnlpModelForClassification.from_pretrained(model_name, cache_dir=os.getenv('HF_CACHE'), config=config)
    
>>>>>>> 0d9e6e5b
    model.to('cuda')

    app.state.trainer = Trainer(
        model=model,
        args=app.state.training_args,
        compute_metrics=None,
    )

@app.post("/temporal/process")
async def process(doc: TokenizedSentenceDocument):
    return process_tokenized_sentence_document(doc)

@app.post("/temporal/process_sentence")
async def process_sentence(doc: SentenceDocument):
    tokenized_sent = tokenize(doc.sentence)
    doc = TokenizedSentenceDocument(sent_tokens=[tokenized_sent,], metadata='Single sentence')
    return process_tokenized_sentence_document(doc)

def process_tokenized_sentence_document(doc: TokenizedSentenceDocument):
    sents = doc.sent_tokens
    metadata = doc.metadata

    logger.warn('Received document labeled %s with %d sentences' % (metadata, len(sents)))
    instances = []
    start_time = time()

    for sent_ind, token_list in enumerate(sents):
        inst_str = create_instance_string(token_list)
        logger.debug('Instance string is %s' % (inst_str))
        instances.append(inst_str)

    dataset = TemporalDocumentDataset.from_instance_list(instances, app.state.tokenizer)
    preproc_end = time()

    output = app.state.trainer.predict(test_dataset=dataset)

    timex_predictions = np.argmax(output.predictions[0], axis=2)
    event_predictions = np.argmax(output.predictions[1], axis=2)
    rel_predictions = np.argmax(output.predictions[2], axis=3)
    rel_inds = np.where(rel_predictions > 0)
    logging.debug('Found relation indices: %s' % (str(rel_inds)))

    rels_by_sent = {}
    for rel_num in range(len(rel_inds[0])):
        sent_ind = rel_inds[0][rel_num]
        if not sent_ind in rels_by_sent:
            rels_by_sent[sent_ind] = []

        arg1_ind = rel_inds[1][rel_num]
        arg2_ind = rel_inds[2][rel_num]
        rel_cat = rel_predictions[sent_ind,arg1_ind,arg2_ind]

        rels_by_sent[sent_ind].append( (arg1_ind, arg2_ind, rel_cat) )

    pred_end = time()

    timex_results = []
    event_results = []
    rel_results = []

    for sent_ind in range(len(dataset)):
        tokens = app.state.tokenizer.convert_ids_to_tokens(dataset.features[sent_ind].input_ids)
        wpind_to_ind = {}
        timex_labels = []
        event_labels = []
        for token_ind in range(1,len(tokens)):
            if dataset[sent_ind].input_ids[token_ind] <= 2:
                break
            if tokens[token_ind].startswith('Ġ'):
                wpind_to_ind[token_ind] = len(wpind_to_ind)
                timex_labels.append(timex_label_list[timex_predictions[sent_ind][token_ind]])
                event_labels.append(event_label_list[event_predictions[sent_ind][token_ind]])

        timex_entities = get_entities(timex_labels)
        logging.info("Extracted %d timex entities from the sentence" % (len(timex_entities)))
        timex_results.append( [Timex(timeClass=label[0], begin=label[1], end=label[2]) for label in timex_entities] )

        event_entities = get_entities(event_labels)
        logging.info("Extracted %d events from the sentence" % (len(event_entities)))
        event_results.append( [Event(dtr=label[0], begin=label[1], end=label[2]) for label in event_entities] )

        rel_sent_results = []
        for rel in rels_by_sent.get(sent_ind, []):
            arg1 = None
            arg2 = None
            if rel[0] not in wpind_to_ind or rel[1] not in wpind_to_ind:
                logging.warn('Found a relation to a non-leading wordpiece token... ignoring')
                continue

            arg1_ind = wpind_to_ind[rel[0]]
            arg2_ind = wpind_to_ind[rel[1]]

            sent_timexes = timex_results[-1]
            for timex_ind,timex in enumerate(sent_timexes):
                if timex.begin == arg1_ind:
                    arg1 = 'TIMEX-%d' % timex_ind
                if timex.begin == arg2_ind:
                    arg2 = 'TIMEX-%d' % timex_ind

            sent_events = event_results[-1]
            for event_ind,event in enumerate(sent_events):
                if event.begin == arg1_ind:
                    arg1 = 'EVENT-%d' % event_ind
                if event.begin == arg2_ind:
                    arg2 = 'EVENT-%d' % event_ind

            if arg1 is None or arg2 is None:
                logging.warn('Tried to build a relation but couldn\'t align one of the arguments: %s to words %s [null=%s], %s [null=%s]' % (str(rel), sents[sent_ind][arg1_ind], str(arg1 is None), sents[sent_ind][arg2_ind], str(arg2 is None)))
                continue

            rel = Relation(arg1=arg1, arg2=arg2, category=relation_label_list[rel[2]])
            rel_sent_results.append( rel )


        rel_results.append(rel_sent_results)

    results = TemporalResults(timexes=timex_results, events=event_results, relations=rel_results)

    postproc_end = time()

    preproc_time = preproc_end - start_time
    pred_time = pred_end - preproc_end
    postproc_time = postproc_end - pred_end

    logging.info("Pre-processing time: %f, processing time: %f, post-processing time %f" % (preproc_time, pred_time, postproc_time))

    return results


@app.post("/temporal/collection_process_complete")
async def collection_process_complete():
    app.state.trainer = None


def rest():
    import argparse

    parser = argparse.ArgumentParser(description='Run the http server for temporal')
    parser.add_argument('-p', '--port', type=int, help='The port number to run the server on', default=8000)

    args = parser.parse_args()

    import uvicorn
    uvicorn.run("cnlpt.api.temporal_rest:app", host='0.0.0.0', port=args.port, reload=True)


if __name__ == '__main__':
    rest()<|MERGE_RESOLUTION|>--- conflicted
+++ resolved
@@ -31,11 +31,7 @@
 from torch.utils.data.dataset import Dataset
 from ..cnlp_data import cnlp_convert_examples_to_features
 import numpy as np
-<<<<<<< HEAD
-from ..CnlpModelForClassification import CnlpModelForClassification
-=======
 from ..CnlpModelForClassification import CnlpModelForClassification, CnlpConfig
->>>>>>> 0d9e6e5b
 from seqeval.metrics.sequence_labeling import get_entities
 import logging
 from time import time
@@ -138,12 +134,7 @@
     config = AutoConfig.from_pretrained(model_name)
     app.state.tokenizer = AutoTokenizer.from_pretrained(model_name,
                                                   config=config)
-<<<<<<< HEAD
-    model = CnlpModelForClassification.from_pretrained(model_name, config=config, tagger=[True,True, False], relations=[False,False,True], num_labels_list=[17, 9, 2], num_attention_heads=256)
-=======
     model = CnlpModelForClassification.from_pretrained(model_name, cache_dir=os.getenv('HF_CACHE'), config=config)
-    
->>>>>>> 0d9e6e5b
     model.to('cuda')
 
     app.state.trainer = Trainer(
