--- conflicted
+++ resolved
@@ -63,11 +63,7 @@
     config = AutoConfig.from_pretrained(model_name)
     app.state.tokenizer = AutoTokenizer.from_pretrained(model_name,
                                                   config=config)
-<<<<<<< HEAD
-    model = CnlpModelForClassification.from_pretrained(model_name, config=config, tagger=[True], relations=[False], num_labels_list=[9])
-=======
     model = CnlpModelForClassification(model_name, config=config, tagger=[True], relations=[False], num_labels_list=[9])
->>>>>>> 0d9e6e5b
     model.to('cuda')
 
     app.state.trainer = Trainer(
@@ -145,10 +141,7 @@
 
 @app.post("/temporal/collection_process_complete")
 async def collection_process_complete():
-<<<<<<< HEAD
     app.state.trainer = None
-=======
-    app.trainer = None
 
 def rest():
     import argparse
@@ -163,5 +156,4 @@
 
 
 if __name__ == '__main__':
-    rest()
->>>>>>> 0d9e6e5b
+    rest()