"""
Module containing the CNLP transformer model.
"""
# from transformers.models.auto import  AutoModel, AutoConfig
import copy
import inspect
from typing import Optional, List, Any, Dict

from transformers import AutoModel, AutoConfig
from transformers.modeling_utils import PreTrainedModel
from transformers.configuration_utils import PretrainedConfig

import torch
from torch import nn
import logging
from torch.nn import CrossEntropyLoss, MSELoss
from transformers.modeling_outputs import SequenceClassifierOutput
from torch.nn.functional import softmax, relu
import math
import random

logger = logging.getLogger(__name__)

def generalize_encoder_forward_kwargs(encoder, **kwargs: Any) -> Dict[str, Any]:
    new_kwargs = dict()
    params = inspect.signature(encoder.forward).parameters
    for name, value in kwargs.items():
        if name not in params and value is not None:
            # Warn if a contentful parameter is not valid
            logger.warning(f"Parameter {name} not present for encoder class {encoder.__class__.__name__}.")
        elif name in params:
            # Pass all, and only, parameters that are valid,
            # regardless of whether they are None
            new_kwargs[name] = value
        # else, value is None and not in params, so we ignore it
    return new_kwargs

def freeze_encoder_weights(encoder, freeze):
    for param in encoder.parameters():
        if freeze >= 1.0:
            param.requires_grad = False
        else:
            dart = random.random()
            if dart < freeze:
                param.requires_grad = False

class ClassificationHead(nn.Module):
    """
    Generic classification head that can be used for any task.
    """
    def __init__(self, config, num_labels, hidden_size=-1):
        super().__init__()
        self.dropout = nn.Dropout(config.hidden_dropout_prob)
        self.out_proj = nn.Linear(config.hidden_size if hidden_size < 0 else hidden_size, num_labels)

    def forward(self, features, *kwargs):
        x = self.dropout(features)
        x = self.out_proj(x)
        return x


class RepresentationProjectionLayer(nn.Module):
    """
    The class that maps from some output from a text encoder into a feature representation that can be classified.
    Project the representation to a new space depending on the task type, based on arguments passed in to the constructor.
    :param config - The config file for the encoder
    :param layer - Which layer to pull the encoder representation from
    :param tokens - Whether to classify an entity based on the token reprsentation rather than the CLS representation
    :param tagger - Whether the current task is a token tagging task
    :param relations - Whether the current task is relation exttraction
    :param num_attention_heads - For relations, how many "features" to use
    :param head_size - For relations, how big each head should be
    """
    def __init__(self, config, layer=10, tokens=False, tagger=False, relations=False, num_attention_heads=-1, head_size=64):
        super().__init__()
        self.dropout = nn.Dropout(config.hidden_dropout_prob)
        if relations:
            self.dense = nn.Identity()
        else:
            self.dense = nn.Linear(config.hidden_size, config.hidden_size)
            
        self.layer_to_use = layer
        self.tokens = tokens
        self.tagger = tagger
        self.relations = relations
        self.hidden_size = config.hidden_size
        
        if num_attention_heads <= 0 and relations:
            raise Exception("Inconsistent configuration: num_attention_heads must be > 0 for relations")

        if relations:
            self.num_attention_heads = num_attention_heads
            self.attention_head_size = head_size
            self.all_head_size = self.num_attention_heads * self.attention_head_size

            self.query = nn.Linear(config.hidden_size, self.all_head_size)
            self.key = nn.Linear(config.hidden_size, self.all_head_size)

        if tokens and (tagger or relations):
            raise Exception('Inconsistent configuration: tokens cannot be true in tagger or relation mode')

    def transpose_for_scores(self, x):
        new_x_shape = x.size()[:-1] + (self.num_attention_heads, self.attention_head_size)
        x = x.view(*new_x_shape)
        return x.permute(0, 2, 1, 3)

    def forward(self, features, event_tokens, **kwargs):
        seq_length = features[0].shape[1]
        if self.tokens:
            # grab the average over the tokens of the thing we want to classify
            # probably involved passing in some sub-sequence of interest so we know what tokens to grab,
            # then we average across those tokens.
            token_lens = event_tokens.sum(1)
            expanded_tokens = event_tokens.unsqueeze(2).expand(features[0].shape[0], seq_length, self.hidden_size)
            filtered_features = features[self.layer_to_use] * expanded_tokens
            x = filtered_features.sum(1) / token_lens.unsqueeze(1).expand(features[0].shape[0], self.hidden_size)
        elif self.tagger:
            x = features[self.layer_to_use]
        elif self.relations:
            # something like multi-headed attention but without the weighted sum at the end, so i get (num_heads) features for each of N x N grid, which feads into NxN softmax (with the same parameters)
            hidden_states = features[self.layer_to_use]
            key_layer = self.transpose_for_scores(self.key(hidden_states))   # Batch X num_heads X seq len X head_size
            query_layer = self.transpose_for_scores(self.query(hidden_states))
            attention_scores = torch.matmul(query_layer, key_layer.transpose(-1, -2)) # Batch X num_heads X seq_len X seq_len
            # Now we have num_heads features for each N X N relations.
            x = attention_scores / math.sqrt(self.attention_head_size)
            # move the 12 dimension to the end for easier classification
            x = x.permute(0, 2, 3, 1)

        else:
            # take <s> token (equiv. to [CLS])
            x = features[self.layer_to_use][..., 0, :]

        x = self.dropout(x)
        x = self.dense(x)
        x = torch.tanh(x)
        return x


class CnlpConfig(PretrainedConfig):
    """
    The config class for :class:`CnlpModelForClassification`.

    :param encoder_name: the encoder name to use with :meth:`transformers.AutoConfig.from_pretrained`
    :param typing.Optional[str] finetuning_task: the tasks for which this model is fine-tuned
    :param typing.List[int] num_labels_list: the number of labels for each task
    :param int layer: the index of the encoder layer to extract features from
    :param bool tokens: if true, sentence-level classification is done based on averaged token embeddings for token(s) surrounded by <e> </e> special tokens
    :param int num_rel_attention_heads: the number of features/attention heads to use in the NxN relation classifier
    :param int rel_attention_head_dims: the number of parameters in each attention head in the NxN relation classifier
    :param typing.List[bool] tagger: for each task, whether the task is a sequence tagging task
    :param typing.List[bool] relations: for each task, whether the task is a relation extraction task
    :param bool use_prior_tasks: whether to use the outputs from the previous tasks as additional inputs for subsequent tasks
    :param \**kwargs: arguments for :class:`transformers.PretrainedConfig`
    """
    model_type='cnlpt'

    def __init__(
<<<<<<< HEAD
            self,
            encoder_name='roberta-base',
            finetuning_task=None,
            num_labels_list=[],
            layer=-1,
            tokens=False,
            num_rel_attention_heads=12,
            rel_attention_head_dims=64,
            tagger = [False],
            relations = [False],
            use_prior_tasks=False,
            character_level=False,
            **kwargs
    ):
=======
        self,
        encoder_name='roberta-base',
        finetuning_task=None,
        num_labels_list=[],
        layer=-1,
        tokens=False,
        num_rel_attention_heads=12,
        rel_attention_head_dims=64,
        tagger = [False],
        relations = [False],
        use_prior_tasks=False,
        hier_head_config=None,
        **kwargs
     ):
>>>>>>> 7d914b0c
        super().__init__(**kwargs)
        # self.name_or_path='cnlpt'
        self.finetuning_task = finetuning_task
        self.num_labels_list = num_labels_list
        self.layer = layer
        self.tokens = tokens
        self.num_rel_attention_heads = num_rel_attention_heads
        self.rel_attention_head_dims = rel_attention_head_dims
        self.tagger = tagger
        self.relations = relations
        self.use_prior_tasks = use_prior_tasks
        self.encoder_name = encoder_name
        self.encoder_config = AutoConfig.from_pretrained(encoder_name).to_dict()
<<<<<<< HEAD
        self.character_level = character_level
=======
        self.hier_head_config = hier_head_config
>>>>>>> 7d914b0c
        if encoder_name.startswith('distilbert'):
            self.hidden_dropout_prob = self.encoder_config['dropout']
            self.hidden_size = self.encoder_config['dim']
        else:
            try:
                self.hidden_dropout_prob = self.encoder_config['hidden_dropout_prob']
                self.hidden_size = self.encoder_config['hidden_size']
            except KeyError as ke:
                raise ValueError(f'Encoder config does not have an attribute'
                                 f' "{ke.args[0]}"; this is likely because the API of'
                                 f' the chosen encoder differs from the BERT/RoBERTa'
                                 f' API and the DistilBERT API. Encoders with different'
                                 f' APIs are not yet supported (#35).')


class CnlpModelForClassification(PreTrainedModel):
    """
    The CNLP transformer model.

    :param typing.Optional[typing.List[float]] class_weights: if provided,
        the weights to use for each task when computing the loss
    :param float final_task_weight: the weight to use for the final task
        when computing the loss; default 1.0.
    :param float argument_regularization: if provided, the argument
        regularization to use when computing the loss
    :param bool freeze: whether to freeze the weights of the encoder
    :param bool bias_fit: whether to fine-tune only the bias of the encoder
    """
    base_model_prefix = 'cnlpt'
    config_class = CnlpConfig

    def __init__(self,
                 config: config_class,
                 *,
                 class_weights: Optional[List[float]] = None,
                 final_task_weight: float = 1.0,
                 argument_regularization: float = -1,
                 freeze: float = -1.0,
                 bias_fit=False,
                 ):

        super().__init__(config)

        encoder_config = AutoConfig.from_pretrained(config.encoder_name)
        encoder_config.vocab_size = config.vocab_size
        config.encoder_config = encoder_config.to_dict()
        encoder_model = AutoModel.from_config(encoder_config)
        self.encoder = encoder_model.from_pretrained(config.encoder_name)
        # part of the motivation for leaving this
        # logic alone for character level models is that
        # at the time of writing,  CANINE and Flair are the only game in town.
        # CANINE's hashable embeddings for unicode codepoints allows for
        # additional parameterization, which rn doesn't seem so relevant
        if not config.character_level:
            self.encoder.resize_token_embeddings(encoder_config.vocab_size)

        if config.layer > len(encoder_model.encoder.layer):
            raise ValueError('The layer specified (%d) is too big for the specified encoder which has %d layers' % (
                config.layer,
                len(encoder_model.encoder.layer)
            ))
        self.num_labels = config.num_labels_list
        
        if freeze > 0:
            freeze_encoder_weights(self.encoder, freeze)

        if bias_fit:
            for name, param in self.encoder.named_parameters():
                if not 'bias' in name:
                    param.requires_grad = False

        self.feature_extractors = nn.ModuleList()
        self.logit_projectors = nn.ModuleList()
        self.classifiers = nn.ModuleList()
        total_prev_task_labels = 0
        for task_ind,task_num_labels in enumerate(self.num_labels):
            self.feature_extractors.append(
                RepresentationProjectionLayer(
                    config,
                    layer=config.layer,
                    tokens=config.tokens,
                    tagger=config.tagger[task_ind],
                    relations=config.relations[task_ind],
                    num_attention_heads=config.num_rel_attention_heads,
                    head_size=config.rel_attention_head_dims
                )
            )
            if config.relations[task_ind]:
                hidden_size = config.num_rel_attention_heads
                if config.use_prior_tasks:
                    hidden_size += total_prev_task_labels

                self.classifiers.append(ClassificationHead(config, task_num_labels, hidden_size=hidden_size))
            else:
                self.classifiers.append(ClassificationHead(config, task_num_labels))
            total_prev_task_labels += task_num_labels

        # Are we operating as a sequence classifier (1 label per input sequence) or a tagger (1 label per input token in the sequence)
        self.tagger = config.tagger
        self.relations = config.relations

        if class_weights is None:
            self.class_weights = [None] * len(self.classifiers)
        else:
            self.class_weights = class_weights

        self.final_task_weight = final_task_weight
        self.use_prior_tasks = config.use_prior_tasks
        self.argument_regularization = argument_regularization
        self.reg_temperature = 1.0

        # self.init_weights()

    def predict_relations_with_previous_logits(self, features, logits):
        seq_len = features.shape[1]
        for prior_task_logits in logits:
            if len(features.shape) == 4:
                # relations - batch x len x len x dim
                if len(prior_task_logits.shape) == 3:
                    # prior task is sequence tagging:
                    # we have batch x len x num_classes.
                    # we want to concatenate the num_classes to the variables at each element of the sequence,
                    # but then need to broadcast it down all the rows of the matrix.
                    aug = prior_task_logits.unsqueeze(2) # add another dimension to repeat along
                    aug = aug.repeat(1, 1, seq_len, 1) # repeat along the new empty dimension so we have our seq logits repeated seq_len x seq_len
                    features = torch.cat( (features, aug), 3) # concatenate the  relation matrix with the sequence matrix
                else:
                    logging.warn("It is not implemented to add a task of shape %s to a relation matrix" % ( str(prior_task_logits.shape)))
            elif len(features.shape) == 3:
                # sequence
                logging.warn("It is not implemented to add previous task of any type to a sequence task")

        return features

    def compute_loss(self,
                     task_logits: torch.FloatTensor,
                     labels: torch.LongTensor,
                     task_ind,
                     task_num_labels,
                     batch_size,
                     seq_len,
                     state: dict,
                     ) -> None:
        """
        Computes the loss for a single batch and a single task.

        Args:
            task_logits:
            labels:
            task_ind:
            task_num_labels:
            batch_size:
            seq_len:
            state:
        :meta private:
        """
        if task_num_labels == 1:
            #  We are doing regression
            loss_fct = MSELoss()
            task_loss = loss_fct(task_logits.view(-1), labels.view(-1))
        else:
            if not self.class_weights[task_ind] is None:
                class_weights = torch.FloatTensor(self.class_weights[task_ind]).to(self.device)
            else:
                class_weights = None
            loss_fct = CrossEntropyLoss(weight=class_weights)

            if self.relations[task_ind]:
                task_labels = labels[:, :, state['task_label_ind']:state['task_label_ind'] + seq_len]
                state['task_label_ind'] += seq_len
                task_loss = loss_fct(task_logits.permute(0, 3, 1, 2),
                                     task_labels.type(torch.LongTensor).to(labels.device))
            elif self.tagger[task_ind]:
                # in cases where we are only given a single task the HF code will have one fewer dimension in the labels, so just add a dummy dimension to make our indexing work:
                if labels.ndim == 2:
                    task_labels = labels
                elif labels.ndim == 3:
                    # labels = labels.unsqueeze(1)
                    task_labels = labels[:, :, state['task_label_ind']]
                else:
                    task_labels = labels[:, 0, state['task_label_ind'], :]

                state['task_label_ind'] += 1
                task_loss = loss_fct(task_logits.view(-1, task_num_labels),
                                     task_labels.reshape([batch_size * seq_len, ]).type(torch.LongTensor).to(
                                         labels.device))
            else:
                if labels.ndim == 1:
                    task_labels = labels
                elif labels.ndim == 2:
                    task_labels = labels[:, task_ind]
                elif labels.ndim == 3:
                    task_labels = labels[:, 0, task_ind]
                else:
                    raise NotImplementedError(
                        'Have not implemented the case where a classification task '
                        'is part of an MTL setup with relations and sequence tagging')

                state['task_label_ind'] += 1
                task_loss = loss_fct(task_logits, task_labels.type(torch.LongTensor).to(labels.device))

        if state['loss'] is None:
            state['loss'] = task_loss
        else:
            task_weight = 1.0 if task_ind + 1 < len(self.num_labels) else self.final_task_weight
            state['loss'] += (task_weight * task_loss)

    def apply_arg_reg(self,
                      logits: List[torch.FloatTensor],
                      attention_mask: torch.LongTensor,
                      state: dict) -> None:
        """
        Applies argument regularization to the logits for a single batch on all tasks.

        Args:
            logits (`List[torch.FloatTensor]`): the computed logits of the batch.
            attention_mask (`torch.LongTensor`): the attention mask for the batch.
            state: the state dict containing the loss for the batch.
        :meta private:
        """
        # standard e2e relation task -- two entity extractors and relation extractor.
        prob_no_rel = softmax(logits[2], dim=3)[:, :, :, 0]

        ## product gets us something like a joint probability over all relation categories.
        # the downside is, we're penalizing the event "some relation being more likely than none"
        # in the joint sense, but we never actually use that event anywhere, i.e., if no
        # relation meets the threshold we will never create a relation.
        # so maybe doing something like relu + sum makes more sense.
        #
        # prob_a1_norel = prob_no_rel.prod(dim=1)
        # prob_a2_norel = prob_no_rel.prod(dim=2)
        # prob_some_rel = relu ( 1 - (prob_a1_norel * prob_a2_norel) - 0.5)
        # These values will be greater than 0 at position i if there is any relation that
        # has i as arg1 or i as arg2.
        prob_a1_rel = relu(0.5 - prob_no_rel).sum(dim=1)
        prob_a2_rel = relu(0.5 - prob_no_rel).sum(dim=2)
        prob_some_rel = prob_a1_rel + prob_a2_rel

        # prob_no_e1_type = relu( softmax(logits[0], dim=2)[:,:,0] - 0.5)
        # prob_no_e2_type = relu( softmax(logits[1], dim=2)[:,:,0] - 0.5)
        probs_e1 = softmax(logits[0], dim=2)
        probs_e2 = softmax(logits[1], dim=2)

        # threshold: the penalty is possible if more than this number of probabilities are greater than the
        # "no entity" threshold. we subtract 2 because we are removing the None category, and C-1 is the default
        # case where there is no relation, only if more than that is an issue.
        t1_threshold = self.num_labels[0] - 2
        t2_threshold = self.num_labels[1] - 2

        # we take p(none) - p(other relations) inside the sign.
        # then take the sign, if there are any -1s, the sum will be less than tx_threshold and the inner part will be < 0,
        # and relu will be 0. If there are no -1, the sum will be > tx_threshold and the innter part will be 1, relu also 1.
        prob_no_e1_type = relu(
            torch.sign(probs_e1[:, :, 0].unsqueeze(2) - probs_e1[:, :, 1:]).sum(dim=2) - t1_threshold)
        prob_no_e2_type = relu(
            torch.sign(probs_e2[:, :, 0].unsqueeze(2) - probs_e2[:, :, 1:]).sum(dim=2) - t2_threshold)

        prob_no_ent = prob_no_e1_type * prob_no_e2_type

        prob_rel_no_ent = prob_some_rel * prob_no_ent * attention_mask

        state["loss"] += self.argument_regularization * prob_rel_no_ent.sum()

    def forward(
        self,
        input_ids=None,
        attention_mask=None,
        token_type_ids=None,
        position_ids=None,
        head_mask=None,
        inputs_embeds=None,
        labels=None,
        output_attentions=None,
        output_hidden_states=None,
        event_tokens=None,
    ):
        r"""
        Forward method.

        Args:
            input_ids (`torch.LongTensor` of shape `(batch_size, sequence_len)`, *optional*):
                A batch of chunked documents as tokenizer indices.
            attention_mask (`torch.LongTensor` of shape `(batch_size, sequence_len)`, *optional*):
                Attention masks for the batch.
            token_type_ids (`torch.LongTensor` of shape `(batch_size, sequence_len)`, *optional*):
                Token type IDs for the batch.
            position_ids: (`torch.LongTensor` of shape `(batch_size, sequence_len)`, *optional*):
                Position IDs for the batch.
            head_mask (`torch.LongTensor` of shape `(num_heads,)` or `(num_layers, num_heads)`, *optional*):
                Token encoder head mask.
            inputs_embeds (`torch.FloatTensor` of shape `(batch_size, sequence_len, hidden_size)`, *optional*):
                A batch of chunked documents as token embeddings.
            labels (`torch.LongTensor` of shape `(batch_size,)`, *optional*):
                Labels for computing the sequence classification/regression loss.
                Indices should be in :obj:`[0, ..., config.num_labels - 1]`.
                If :obj:`config.num_labels == 1` a regression loss is computed (Mean-Square loss),
                If :obj:`config.num_labels > 1` a classification loss is computed (Cross-Entropy).
            output_attentions (`bool`, *optional*): Whether or not to return the attentions tensors of all attention layers.
            output_hidden_states: not used.
            event_tokens: a mask defining which tokens in the input are to be averaged for input to classifier head; only used when self.tokens==True.

        Returns: (`transformers.SequenceClassifierOutput`) the output of the model
        """

        kwargs = generalize_encoder_forward_kwargs(
            self.encoder,
            attention_mask=attention_mask,
            token_type_ids=token_type_ids,
            position_ids=position_ids,
            head_mask=head_mask,
            inputs_embeds=inputs_embeds,
            output_attentions=output_attentions,
            output_hidden_states=True,
            return_dict=True
        )

        outputs = self.encoder(
            input_ids,
            **kwargs
        )
        
        batch_size,seq_len = input_ids.shape

        logits = []

        state = dict(
            loss=None,
            task_label_ind=0
        )

        for task_ind,task_num_labels in enumerate(self.num_labels):
            features = self.feature_extractors[task_ind](outputs.hidden_states, event_tokens)
            if self.use_prior_tasks:
                # note: this specific way of incorporating previous logits doesn't help in my experiments with thyme/clinical tempeval
                if self.relations[task_ind]:
                    features = self.predict_relations_with_previous_logits(features, logits)
            task_logits = self.classifiers[task_ind](features)
            logits.append(task_logits)

            if labels is not None:
                self.compute_loss(
                    task_logits,
                    labels,
                    task_ind,
                    task_num_labels,
                    batch_size,
                    seq_len,
                    state
                )

        if len(self.num_labels) == 3 and self.relations[-1] and self.argument_regularization > 0:
            self.apply_arg_reg(logits, attention_mask, state)

        if self.training:
            return SequenceClassifierOutput(
                loss=state['loss'], logits=logits, hidden_states=outputs.hidden_states, attentions=outputs.attentions,
            )
        else:
            return SequenceClassifierOutput(loss=state['loss'], logits=logits, attentions=outputs.attentions)<|MERGE_RESOLUTION|>--- conflicted
+++ resolved
@@ -156,7 +156,6 @@
     model_type='cnlpt'
 
     def __init__(
-<<<<<<< HEAD
             self,
             encoder_name='roberta-base',
             finetuning_task=None,
@@ -168,25 +167,10 @@
             tagger = [False],
             relations = [False],
             use_prior_tasks=False,
+            hier_head_config=None,
             character_level=False,
             **kwargs
     ):
-=======
-        self,
-        encoder_name='roberta-base',
-        finetuning_task=None,
-        num_labels_list=[],
-        layer=-1,
-        tokens=False,
-        num_rel_attention_heads=12,
-        rel_attention_head_dims=64,
-        tagger = [False],
-        relations = [False],
-        use_prior_tasks=False,
-        hier_head_config=None,
-        **kwargs
-     ):
->>>>>>> 7d914b0c
         super().__init__(**kwargs)
         # self.name_or_path='cnlpt'
         self.finetuning_task = finetuning_task
@@ -200,11 +184,8 @@
         self.use_prior_tasks = use_prior_tasks
         self.encoder_name = encoder_name
         self.encoder_config = AutoConfig.from_pretrained(encoder_name).to_dict()
-<<<<<<< HEAD
         self.character_level = character_level
-=======
         self.hier_head_config = hier_head_config
->>>>>>> 7d914b0c
         if encoder_name.startswith('distilbert'):
             self.hidden_dropout_prob = self.encoder_config['dropout']
             self.hidden_size = self.encoder_config['dim']
