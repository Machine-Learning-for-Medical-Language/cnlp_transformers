--- conflicted
+++ resolved
@@ -27,11 +27,7 @@
     datasets~=2.4.0
     fastapi~=0.70.1
     filelock~=3.4.0
-<<<<<<< HEAD
-    huggingface-hub~=0.9.1
-=======
     huggingface-hub~=0.9.0
->>>>>>> 2f612ae4
     nltk~=3.5
     numpy ~=1.21.5; python_version<'3.8'
     numpy ~=1.23.3; python_version>='3.8'
